--- conflicted
+++ resolved
@@ -231,12 +231,9 @@
     }
 ```
 
-<<<<<<< HEAD
 ## External classes
 We will also have classes for Users to use in their code. These will be added here.
 
-=======
->>>>>>> d202d5b8
 ## Network failure modes
 ```mermaid
     flowchart TD
