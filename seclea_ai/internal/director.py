"""
File storing and uploading data to server
"""
import logging
import queue
import time
from concurrent.futures import ThreadPoolExecutor, Future
from queue import Queue
from typing import Dict, List, Any

from .processors import Sender, Writer

logger = logging.getLogger("seclea_ai")


class Director:
    """
    Something to wrap backend requests. Maybe use to change the base url??
    """

    def __init__(self, settings, api):
        # setup some defaults
        self._settings = settings
        self._send_q = Queue()
        self.writer = Writer(settings=settings)
        self.sender = Sender(settings=settings, api=api)
        self.threadpool = ThreadPoolExecutor(max_workers=4)
        self.send_executing: List[Future] = list()
        self.write_executing: List[Future] = list()
        self.errors = list()

    def __del__(self):
        self.terminate()

    def terminate(self):
        # cancel any ongoing work.
        for future in self.send_executing:
            future.cancel()
        for future in self.write_executing:
            future.cancel()
        # wait until all resources freed
        self.threadpool.shutdown(wait=True)

    def complete(self):
        # make sure all the entities to be sent have been scheduled
        while not self._send_q.empty():
            time.sleep(0.5)
        # wait for the writes to complete
        for future in self.write_executing:
            future.result()
        # wait for the last send to complete
        for future in self.send_executing:
            future.result()

    def store_entity(self, entity_dict: Dict) -> None:  # TODO add return for status
        # check for errors and throw if there are any
        self._check_and_throw()
        future = self.threadpool.submit(self.writer.funcs[entity_dict["entity"]], **entity_dict)
        future.add_done_callback(self._write_completed)
        self.write_executing.append(future)

    def send_entity(self, entity_dict: Dict) -> None:  # TODO add return for status
        # check for errors and throw if there are any
        self._check_and_throw()
        # put in queue for sending - directly submit if no send executing to start the chain with callbacks
        if len(self.send_executing) == 0:
            future = self.threadpool.submit(self.sender.funcs[entity_dict["entity"]], **entity_dict)
            future.add_done_callback(self._send_completed)
            self.send_executing.append(future)
        else:
            self._send_q.put(entity_dict)

    def _write_completed(self, future) -> None:
        try:
            result = future.result()
        except Exception as e:
            self.errors.append(e)
        else:
            print(f"Write completed - {result}")
        finally:
            self.write_executing.remove(future)

    def _send_completed(self, future) -> None:
        # here we use a queue to guarantee the ordering and minimise dependency issues.
        try:
<<<<<<< HEAD
            # TODO look again at this.
            save_path = (
                self._settings["cache_dir"]
                / f"{self._settings['project']}"
                / f"{str(training_run_id)}"
            )
            os.makedirs(save_path, exist_ok=True)
=======
            result = future.result()
        except Exception as e:
            self.errors.append(e)
            return  # need to return otherwise second try except block runs.
        else:
            print(f"Send completed - {result}")
        finally:
            self.send_executing.remove(future)
>>>>>>> 186c2550

        try:
            entity_dict = self._send_q.get(False)
        except queue.Empty:
            return
        else:
            future = self.threadpool.submit(self.sender.funcs[entity_dict["entity"]], **entity_dict)
            future.add_done_callback(self._send_completed)
            self.send_executing.append(future)

    def _check_and_throw(self):
        """Check the error queue and throw any errors in there. Needed for user thread to deal with them"""
        if len(self.errors) == 0:
            return
        # make sure the errors are printed so we don't miss any
        for error in self.errors:
            logger.error(error)
        # we can only raise one so we raise the first one in the list.
        raise self.errors[0]

    def _deal_with_errors(self, future, queue) -> Any:
        """Extracted method for dealing with runtime errors in the threads"""<|MERGE_RESOLUTION|>--- conflicted
+++ resolved
@@ -83,15 +83,6 @@
     def _send_completed(self, future) -> None:
         # here we use a queue to guarantee the ordering and minimise dependency issues.
         try:
-<<<<<<< HEAD
-            # TODO look again at this.
-            save_path = (
-                self._settings["cache_dir"]
-                / f"{self._settings['project']}"
-                / f"{str(training_run_id)}"
-            )
-            os.makedirs(save_path, exist_ok=True)
-=======
             result = future.result()
         except Exception as e:
             self.errors.append(e)
@@ -100,7 +91,6 @@
             print(f"Send completed - {result}")
         finally:
             self.send_executing.remove(future)
->>>>>>> 186c2550
 
         try:
             entity_dict = self._send_q.get(False)
