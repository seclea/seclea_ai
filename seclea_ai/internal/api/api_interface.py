"""
Everything to do with the API to the backend.
"""
import json
import os
from typing import Dict, List

import requests
from requests import Response

<<<<<<< HEAD
from ..exceptions import (
    BadRequestError,
    AuthenticationError,
    AuthorizationError,
    APIError,
    NotFoundError,
    ServerError,
)
from ...authentication import AuthenticationService
=======
from seclea_ai.internal.authentication import AuthenticationService
>>>>>>> f68590ca


def handle_response(response: Response, msg: str = ""):
    if response.status_code in [200, 201]:  # or requests.code.ok
        return response
    err_msg = f"{response.status_code} Error \n{msg} - {response.reason} - {response.text}"
    if response.status_code == 400:
        raise BadRequestError(
            f"400 Error - Bad Request\n +{msg} - {response.reason} - {response.text}"
        )
    if response.status_code == 401:
        raise AuthenticationError(
            f"401 Error - Unauthorized\n +{msg} - {response.reason} - {response.text}"
        )
    if response.status_code == 403:
        raise AuthorizationError(
            f"403 Error - Forbidden\n +{msg} - {response.reason} - {response.text}"
        )
    if response.status_code == 404:
        raise NotFoundError(f"404 Error - Not Found\n +{msg} - {response.reason} - {response.text}")
    if response.status_code == 500:
        raise ServerError(
            f"500 Error - Internal Server Error\n +{msg} - {response.reason} - {response.text}"
        )

    raise APIError(err_msg)


class Api:
    """
    Something to wrap backend requests. Maybe use to change the base url??
    """

    def __init__(self, settings, username=None, password=None):
        # setup some defaults
        self._settings = settings
        self._session = requests.Session()
        self.auth = AuthenticationService(url=settings["auth_url"])
        # TODO maybe remove auth on creation - only when needed?
        self.auth.authenticate(self._session, username=username, password=password)
        self._root_url = settings["platform_url"]
        self._project_endpoint = "collection/projects"
        self._dataset_endpoint = "collection/datasets"
        self._dataset_transformations_endpoint = "collection/dataset-transformations"
        self._model_endpoint = "collection/models"
        self._training_run_endpoint = "collection/training-runs"
        self._model_states_endpoint = "collection/model-states"

    def __del__(self):
        self._session.close()

    def authenticate(self, username=None, password=None):
        self.auth.authenticate(session=self._session, username=username, password=password)

    @staticmethod
    def test_json_valid(d):
        d = json.dumps(d)
        json.loads(d)
        pass

    def get_project(self, project_id, organization_id, **filter_kwargs) -> Response:
        return handle_response(
            self._session.get(
                url=f"{self._root_url}/{self._project_endpoint}/{project_id}",
                params={"organization": organization_id, **filter_kwargs},
            )
        )

    def get_projects(self, organization_id, **filter_kwargs) -> Response:
        res = self._session.get(
            url=f"{self._root_url}/{self._project_endpoint}",
            params={"organization": organization_id, **filter_kwargs},
        )
        res = handle_response(response=res)
        return res

    def upload_project(self, name, description, organization_id) -> Response:
        res = self._session.post(
            url=f"{self._root_url}/{self._project_endpoint}",
            json={
                "name": name,
                "description": description,
                "organization": organization_id,
            },
            params={"organization": organization_id},
        )
        res = handle_response(response=res)
        return res

    def get_dataset(self, dataset_id: str, project_id, organization_id) -> Response:
        res = self._session.get(
            url=f"{self._root_url}/{self._dataset_endpoint}/{dataset_id}",
            params={"project": project_id, "organization": organization_id},
        )
        res = handle_response(response=res)
        return res

    def upload_dataset(
        self,
        dataset_file_path: str,
        project_id: str,
        organization_id: str,
        name: str,
        metadata: dict,
        dataset_id: int,
        parent_dataset_id: str = None,
    ) -> Response:

        dataset_queryparams = {"project": project_id, "organization": organization_id}
        self.test_json_valid(metadata)

        with open(dataset_file_path, "rb") as f:
            dataset_obj = {
                "project": (None, project_id),
                "name": (None, name),
                "metadata": (None, json.dumps(metadata), "application/json"),
                "hash": (None, str(dataset_id)),
                "dataset": (os.path.basename(dataset_file_path), f),
            }
            if parent_dataset_id is not None:
                dataset_obj["parent"] = (None, parent_dataset_id)
                print(f"dataset_obj dataset field: {dataset_obj['parent']}")

            res = self._session.post(
                url=f"{self._root_url}/{self._dataset_endpoint}",
                files=dataset_obj,
                params=dataset_queryparams,
            )
        res = handle_response(response=res)
        return res

    def get_models(self, project_id, organization_id, **filter_kwargs) -> Response:
        """
        Get models - with optional filter parameters.

        :param project_id:

        :param organization_id:

        :param filter_kwargs: Optional filter parameters
            Available filter params are:
            - name: str The name of the model
            - framework: str The name of the framework of the model - see XXX for options

        :return: Response
        """
        res = self._session.get(
            url=f"{self._root_url}/{self._model_endpoint}",
            params={"organization": organization_id, "project": project_id, **filter_kwargs},
        )
        res = handle_response(response=res)
        return res

    def upload_model(self, organization_id, project_id, model_name, framework_name) -> Response:
        res = self._session.post(
            url=f"{self._root_url}/{self._model_endpoint}",
            json={
                "organization": organization_id,
                "project": project_id,
                "name": model_name,
                "framework": framework_name,
            },
            params={"organization": organization_id, "project": project_id},
        )
        res = handle_response(response=res)
        return res

    # TODO review if use of id is confusing - may need to standardise id params
    def get_training_runs(self, project_id: int, organization_id: str, **filter_kwargs) -> Response:
        res = self._session.get(
            url=f"{self._root_url}/{self._training_run_endpoint}",
            params={
                "project": project_id,
                "organization": organization_id,
                **filter_kwargs,
            },
        )
        res = handle_response(response=res)
        return res

    # TODO review typing.
    def upload_training_run(
        self,
        organization_id: int,
        project_id: int,
        dataset_ids: List[str],
        model_id: int,
        training_run_name: str,
        params: Dict,
    ):
        data = {
            "organization": organization_id,
            "project": project_id,
            "datasets": dataset_ids,
            "model": model_id,
            "name": training_run_name,
            "params": params,
        }
        self.test_json_valid(data)

        res = self._session.post(
            url=f"{self._root_url}/{self._training_run_endpoint}",
            json=data,
            params={"organization": organization_id, "project": project_id},
        )
        res = handle_response(response=res)
        return res

    def upload_model_state(
        self,
        model_state_file_path: str,
        organization_id: str,
        project_id: str,
        training_run_id: int,
        sequence_num: int,
        final_state,
    ):
        with open(model_state_file_path, "rb") as f:
            res = self._session.post(
                url=f"{self._root_url}/{self._model_states_endpoint}",
                files={
                    "project": (None, project_id),
                    "sequence_num": (None, sequence_num),
                    "training_run": (None, training_run_id),
                    "final_state": (None, final_state),
                    "state": (os.path.basename(model_state_file_path), f),
                },
                params={
                    "organization": organization_id,
                    "project": project_id,
                },
            )
        res = handle_response(response=res)
        return res

    def upload_transformation(
        self, name: str, code_raw, code_encoded, dataset_id: int, organization_id, project_id
    ):

        data = {
            "name": name,
            "code_raw": code_raw,
            "code_encoded": code_encoded,
            "dataset": dataset_id,
        }
        res = self._session.post(
            url=f"{self._root_url}/{self._dataset_transformations_endpoint}",
            json=data,
            params={"organization": organization_id, "project": project_id},
        )
        res = handle_response(response=res)
        return res<|MERGE_RESOLUTION|>--- conflicted
+++ resolved
@@ -8,7 +8,6 @@
 import requests
 from requests import Response
 
-<<<<<<< HEAD
 from ..exceptions import (
     BadRequestError,
     AuthenticationError,
@@ -17,10 +16,7 @@
     NotFoundError,
     ServerError,
 )
-from ...authentication import AuthenticationService
-=======
-from seclea_ai.internal.authentication import AuthenticationService
->>>>>>> f68590ca
+from ...internal.authentication import AuthenticationService
 
 
 def handle_response(response: Response, msg: str = ""):
