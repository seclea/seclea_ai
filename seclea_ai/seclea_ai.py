"""
Description for seclea_ai.py
"""
import copy
import inspect
import logging
import traceback
from pathlib import Path
from pathlib import PurePath
from typing import Dict, List, Union

import numpy as np
import pandas as pd
from pandas import DataFrame, Series
from pandas.errors import ParserError
<<<<<<< HEAD
from peewee import SqliteDatabase

from seclea_ai.internal.api.api_interface import Api
from seclea_ai.internal.director import Director
from seclea_ai.internal.exceptions import AuthenticationError
from seclea_ai.internal.local_db import Record, RecordStatus
from seclea_ai.lib.seclea_utils.core import encode_func
from seclea_ai.lib.seclea_utils.model_management.get_model_manager import ModelManagers
from seclea_ai.transformations import DatasetTransformation
from .internal.config import read_config
from .lib.seclea_utils.dataset_management.dataset_utils import dataset_hash
=======
from requests import Response

from .authentication import AuthenticationService
from .exceptions import AuthenticationError
from .lib.seclea_utils.core.transmission import RequestWrapper
from .lib.seclea_utils.model_management import ModelManagers
from .lib.seclea_utils.object_management import Tracked
from .svc.api.collection.dataset import post_dataset, get_dataset
from .svc.api.collection.model_state import post_model_state
from .transformations import DatasetTransformation
from .lib.seclea_utils.core.transformations import encode_func, decode_func
>>>>>>> db154536

logger = logging.getLogger("seclea_ai")


class SecleaAI:
    def __init__(
        self,
        project_root: str = ".",
        project_name: str = None,
        organization: str = None,
        platform_url: str = None,
        auth_url: str = None,
        username: str = None,
        password: str = None,
        clean_up: bool = False,
    ):
        """
        Create a SecleaAI object to manage a session. Requires a project name and framework.

        :param project_root: The path to the root of the project. Default: "."

        :param project_name: The name of the project.

        :param organization: The name of the project's organization.

        :param platform_url: The url of the platform server. Default: "https://platform.seclea.com"

        :param auth_url: The url of the auth server. Default: "https://auth.seclea.com"

        :param username: seclea username

        :param password: seclea password

        :return: SecleaAI object

        Example::

            >>> seclea = SecleaAI(project_name="Test Project", organization="Test Org", project_root=".")
        """
        self._project_name = project_name
        settings_defaults = {
            "project_root": project_root,  # note this is an exception - must be configured in init or use default.
            "max_storage_space": int(10e9),  # default is 10GB for now.
            "offline": False,
            "cache_dir": PurePath(project_root) / ".seclea" / "cache" / project_name,
            "platform_url": "https://platform.seclea.com",
            "auth_url": "https://auth.seclea.com",
        }
        # read in the config files - everything can be specified in there except project root.
        global_config = read_config(Path.home() / ".seclea" / "config.yml")
        project_config = read_config(PurePath(project_root) / ".seclea" / "config.yml")
        # order is important {least_important -> most_important} so default values are first overridden
        self._settings = {**settings_defaults, **global_config, **project_config}

        # apply init args - if specified TODO find a more elegant way to do this.
        if platform_url is not None:
            self._settings["platform_url"] = platform_url
        if auth_url is not None:
            self._settings["auth_url"] = auth_url
        if project_name is not None:
            self._settings["project_name"] = project_name
        if organization is not None:
            self._settings["organization_name"] = organization

        self._validate_settings(["project_name", "organization_name"])

        self._db = SqliteDatabase(
            Path.home() / ".seclea" / "seclea_ai.db",
            thread_safe=True,
            pragmas={"journal_mode": "wal"},
        )
        self._api = Api(
            self._settings, username=username, password=password
        )  # TODO add username and password?
        self._organization_name = organization
        self._organization_id = self._init_org(organization)
        self._project_id = self._init_project(project_name=project_name)
        self._settings["project_id"] = self._project_id
        self._settings["organization_id"] = self._organization_id
        self._available_frameworks = {"sklearn", "xgboost", "lightgbm"}
        self._training_run = None
        self._director = Director(settings=self._settings, api=self._api, db=self._db)
        logger.debug("Successfully Initialised SecleaAI class")
        if clean_up:
            logger.info("Trying to clean up previous session")
            self._director.try_cleanup()

    def __enter__(self):
        return self

    def __exit__(self, exc_type, exc_val, exc_tb):
        self.complete()
        return False

    def login(self, username=None, password=None) -> None:
        """
        Override login, this also overwrites the stored credentials in ~/.seclea/config.
        Note. In some circumstances the password will be echoed to stdin. This is not a problem in Jupyter Notebooks
        but may appear in scripting usage.

        :return: None

        Example::

            >>> seclea = SecleaAI(project_name="Test Project")
            >>> seclea.login()
        """
        success = False
        for i in range(3):
            try:
                self._api.authenticate(username=username, password=password)
                success = True
                break
            except AuthenticationError as e:
                print(e)
        if not success:
            raise AuthenticationError("Failed to login.")

    def complete(self):
        # TODO change to make terminate happen after timeout if specified or something.
        self._director.complete()

    def terminate(self):
        self._director.terminate()

    def upload_dataset_split(
        self,
        X: Union[DataFrame, np.ndarray],
        y: Union[DataFrame, np.ndarray],
        dataset_name: str,
        metadata: Dict,
        transformations: List[DatasetTransformation] = None,
    ) -> None:
        """
        Uploads a dataset.

        :param X: DataFrame The samples of the Dataset.

        :param y: Dataframe The labels of the Dataset

        :param dataset_name: The name of the Dataset

        :param metadata: Any metadata about the Dataset. Required keys are:
            "index" and "continuous_features"

        :param transformations: A list of DatasetTransformation's.

                        If your Dataset is large try and call this function more often with less DatasetTransformations
                        as the function currently requires (no. DatasetTransformations x Dataset size) memory.

                        See DatasetTransformation for more details.

        :return: None
        """
        dataset = self._assemble_dataset({"X": X, "y": y})
        # potentially fragile vvv TODO check this vvv
        metadata["outcome_name"] = y.name
        # try and extract the index automatically
        try:
            metadata["index"] = X.index.name
        except AttributeError:
            metadata["index"] = 0
        self.upload_dataset(dataset, dataset_name, metadata, transformations)

    def upload_dataset(
        self,
        dataset: Union[str, List[str], DataFrame],
        dataset_name: str,
        metadata: Dict,
        transformations: List[DatasetTransformation] = None,
    ) -> None:
        """
        Uploads a dataset.

        :param dataset: DataFrame, Path or list of paths to the dataset.
            If a list then they must be split by row only and all
            files must contain column names as a header line.

        :param dataset_name: The name of the dataset.

        :param metadata: Any metadata about the dataset. Note that if using a Path or list of Paths then if there is an
            index that you use when loading the data, it must be specified in the metadata.

        :param transformations: A list of DatasetTransformation's.

                        If your Dataset is large try call this function more often with less DatasetTransformations
                        as the function currently requires no. DatasetTransformations x Dataset size memory to function.

                        See DatasetTransformation for more details.

        :return: None

        Example:: TODO update docs
            >>> seclea = SecleaAI(project_name="Test Project")
            >>> dataset = pd.read_csv("/test_folder/dataset_file.csv")
            >>> dataset_metadata = {"index": "TransactionID", "outcome_name": "isFraud", "continuous_features": ["TransactionDT", "TransactionAmt"]}
            >>> seclea.upload_dataset(dataset=dataset, dataset_name="Multifile Dataset", metadata=dataset_metadata)

        Example with file::

            >>> seclea.upload_dataset(dataset="/test_folder/dataset_file.csv", dataset_name="Test Dataset", metadata={})
            >>> seclea = SecleaAI(project_name="Test Project", organization="Test Organization")

        Assuming the files are all in the /test_folder/dataset directory.
        Example with multiple files::

            >>> files = os.listdir("/test_folder/dataset")
            >>> seclea = SecleaAI(project_name="Test Project")
            >>> dataset_metadata = {"index": "TransactionID", "outcome_name": "isFraud", "continuous_features": ["TransactionDT", "TransactionAmt"]}
            >>> seclea.upload_dataset(dataset=files, dataset_name="Multifile Dataset", metadata=dataset_metadata)


        """
        if self._project_id is None:
            raise Exception("You need to create a project before uploading a dataset")

        # processing the final dataset - make sure it's a DataFrame
        if isinstance(dataset, List):
            dataset = self._aggregate_dataset(dataset, index=metadata["index"])
        elif isinstance(dataset, str):
            dataset = pd.read_csv(dataset, index_col=metadata["index"])
<<<<<<< HEAD

        dset_hash = dataset_hash(dataset, self._project_id)
=======
        tracked_ds = Tracked(dataset)
        dset_pk = tracked_ds.object_manager.hash_object_with_project(tracked_ds, self._project)
>>>>>>> db154536

        if transformations is not None:

            parent = Tracked(self._assemble_dataset(transformations[0].raw_data_kwargs))

            #####
            # Validate parent exists and get metadata - check how often on portal, maybe remove?
            #####
<<<<<<< HEAD
            parent_dset_hash = dataset_hash(parent, self._project_id)
            # check parent exists - check local db if not else error.

            res = self._api.get_datasets(
                organization_id=self._organization_id,
                project_id=self._project_id,
                hash=parent_dset_hash,
            )
            if len(res) == 0:
                # check local db
                self._db.connect()
                parent_record = Record.get_or_none(Record.key == parent_dset_hash)
                self._db.close()
                if parent_record is not None:
                    parent_metadata = parent_record.dataset_metadata
                else:
                    raise AssertionError(
                        "Parent Dataset does not exist on the Platform or locally. Please check your arguments and "
                        "that you have uploaded the parent dataset already"
                    )
            else:
                parent_metadata = res[0]["metadata"]
=======
            parent_dset_pk = parent.object_manager.hash_object_with_project(parent, self._project)
            # check parent exists - throw an error if not.
            res = self._transmission.get(
                url_path="/collection/datasets",
                query_params={
                    "project": self._project,
                    "organization": self._organization_id,
                    "hash": parent_dset_pk,
                },
            )
            if not res.status_code == 200 or len(res.json()) == 0:
                raise AssertionError(
                    "Parent Dataset does not exist on the Platform. Please check your arguments and "
                    "that you have uploaded the parent dataset already"
                )
            parent_metadata = res.json()[0]["metadata"]
>>>>>>> db154536
            #####

            upload_queue = self._generate_intermediate_datasets(
                transformations=transformations,
                dataset_name=dataset_name,
                final_dataset_hash=dset_hash,
                user_metadata=metadata,
                parent=parent,
                parent_metadata=parent_metadata,
            )

<<<<<<< HEAD
=======
            # check for duplicates
            for up_kwargs in upload_queue:
                if (
                    Tracked(up_kwargs["dataset"]).object_manager.hash_object_with_project(
                        up_kwargs["dataset"], self._project
                    )
                    == up_kwargs["parent_hash"]
                ):
                    raise AssertionError(
                        f"""The transformation {up_kwargs['transformation'].func.__name__} does not change the dataset.
                        Please remove it and try again."""
                    )
>>>>>>> db154536
            # upload all the datasets and transformations.
            for up_kwargs in upload_queue:
                # need to get dataset uuid from response to put into transformation?
                up_kwargs["project"] = self._project_id
                # add to storage and sending queues
                if up_kwargs["entity"] == "dataset":
                    self._director.store_entity(up_kwargs)
                self._director.send_entity(up_kwargs)
            return

        # this only happens if this has no transformations ie. it is a Raw Dataset.

        # validation
        metadata_defaults_spec = dict(
            continuous_features=[],
            outcome_name=None,
            num_samples=len(dataset),
            favourable_outcome=None,
            unfavourable_outcome=None,
            dataset_type=self._get_dataset_type(dataset),
        )
        try:
            features = (
                dataset.columns
            )  # TODO - drop the outcome name but requires changes on frontend.
        except KeyError:
            # this means outcome was set to None
            features = dataset.columns

        metadata = self._ensure_required_metadata(
            metadata=metadata, defaults_spec=metadata_defaults_spec
        )
        automatic_metadata = dict(
            index=0 if dataset.index.name is None else dataset.index.name,
            split=None,
            features=list(features),
            categorical_features=list(
                set(list(features))
                - set(metadata["continuous_features"]).intersection(set(list(features)))
            ),
        )
        metadata = self._add_required_metadata(metadata=metadata, required_spec=automatic_metadata)

        metadata["categorical_values"] = [
            {col: dataset[col].unique().tolist()} for col in metadata["categorical_features"]
        ]

        # create local db record.
        # TODO make lack of parent more obvious??
        self._db.connect()
        dataset_record = Record.create(
            entity="dataset",
            status=RecordStatus.IN_MEMORY.value,
            key=str(dset_hash),
            dataset_metadata=metadata,
        )
        self._db.close()

        # New arch
        dataset_upload_kwargs = {
            "entity": "dataset",
            "record_id": dataset_record.id,
            "dataset": dataset,
            "dataset_name": dataset_name,
            "dataset_hash": dset_hash,
            "metadata": metadata,
            "project": self._project_id,
        }
        # add to storage and sending queues
        self._director.store_entity(dataset_upload_kwargs)
        self._director.send_entity(dataset_upload_kwargs)

    def _generate_intermediate_datasets(
        self,
        transformations,
        dataset_name,
        final_dataset_hash,
        user_metadata,
        parent,
        parent_metadata,
    ):

        # setup for generating datasets.
        last = len(transformations) - 1
        upload_queue = list()
        parent_mdata = parent_metadata
        parent_dset = parent

        output = dict()
        # iterate over transformations, assembling intermediate datasets
        # TODO address memory issue of keeping all datasets
        for idx, trans in enumerate(transformations):
            output = trans(output)

            # construct the generated dataset from outputs
            dset = self._assemble_dataset(output)

            dset_metadata = copy.deepcopy(user_metadata)
            # validate and ensure required metadata
            metadata_defaults_spec = dict(
                continuous_features=parent_mdata["continuous_features"],
                outcome_name=parent_mdata["outcome_name"],
                num_samples=len(dset),
                favourable_outcome=parent_mdata["favourable_outcome"],
                unfavourable_outcome=parent_mdata["unfavourable_outcome"],
                dataset_type=self._get_dataset_type(dset),
            )
            dset_metadata = self._ensure_required_metadata(
                metadata=dset_metadata, defaults_spec=metadata_defaults_spec
            )
            try:
                features = (
                    dset.columns
                )  # TODO - drop the outcome name but requires changes on frontend.
            except KeyError:
                # this means outcome was set to None
                features = dset.columns

            automatic_metadata = dict(
                index=0 if dset.index.name is None else dset.index.name,
                split=trans.split if trans.split is not None else parent_mdata["split"],
                features=list(features),
                categorical_features=list(
                    set(list(features))
                    - set(dset_metadata["continuous_features"]).intersection(set(list(features)))
                ),
            )

            dset_metadata = self._add_required_metadata(
                metadata=dset_metadata, required_spec=automatic_metadata
            )

            dset_metadata["categorical_values"] = [
                {col: dset[col].unique().tolist()} for col in dset_metadata["categorical_features"]
            ]

            # constraints
            if not set(dset_metadata["continuous_features"]).issubset(
                set(dset_metadata["features"])
            ):
                raise ValueError(
                    "Continuous features must be a subset of features. Please check and try again."
                )

            dset_name = f"{dataset_name}-{trans.func.__name__}"  # TODO improve this.
            dset_hash = dataset_hash(dset, self._project_id)

            # handle the final dataset - check generated = passed in.
            if idx == last:
<<<<<<< HEAD
                if dset_hash != final_dataset_hash:  # TODO create or find better exception
=======
                if (
                    Tracked(dset).object_manager.hash_object_with_project(dset, self._project)
                    != dset_pk
                ):  # TODO create or find better exception
>>>>>>> db154536
                    raise AssertionError(
                        """Generated Dataset does not match the Dataset passed in.
                                     Please check your DatasetTransformation definitions and try again.
                                     Try using less DatasetTransformations if you are having persistent problems"""
                    )
                else:
                    dset_name = dataset_name
            else:
                if dset_hash == dataset_hash(parent_dset, self._project_id):
                    raise AssertionError(
                        f"""The transformation {trans.func.__name__} does not change the dataset.
                        Please remove it and try again."""
                    )

            # find parent dataset in local db - TODO improve
            self._db.connect()
            parent_record = Record.get_or_none(
                Record.key == dataset_hash(parent_dset, self._project_id)
            )
            parent_dataset_record_id = parent_record.id

            # create local db record.
            dataset_record = Record.create(
                entity="dataset",
                status=RecordStatus.IN_MEMORY.value,
                dependencies=[parent_dataset_record_id],
                key=str(dset_hash),
                dataset_metadata=dset_metadata,
            )

            # add data to queue to upload later after final dataset checked
            upload_kwargs = {
                "entity": "dataset",
                "record_id": dataset_record.id,
                "dataset": copy.deepcopy(dset),  # TODO change keys
                "dataset_name": copy.deepcopy(dset_name),
                "dataset_hash": dset_hash,
                "metadata": dset_metadata,
<<<<<<< HEAD
=======
                "parent_hash": Tracked(parent_dset).object_manager.hash_object_with_project(
                    parent_dset, self._project
                ),
                "transformation": copy.deepcopy(trans),
>>>>>>> db154536
            }
            # update the parent dataset - these chained transformations only make sense if they are pushing the
            # same dataset through multiple transformations.
            parent_dset = copy.deepcopy(dset)
            parent_mdata = copy.deepcopy(dset_metadata)
            upload_queue.append(upload_kwargs)

            # add dependency to dataset
            trans_record = Record.create(
                entity="transformation",
                status=RecordStatus.IN_MEMORY.value,
                dependencies=[dataset_record.id],
            )
            self._db.close()

            # TODO unpack transformation into kwargs for upload - need to create trans upload func first.
            trans_kwargs = {**trans.data_kwargs, **trans.kwargs}
            transformation_kwargs = {
                "entity": "transformation",
                "record_id": trans_record.id,
                "name": trans.func.__name__,
                "code_raw": inspect.getsource(trans.func),
                "code_encoded": encode_func(trans.func, [], trans_kwargs),
            }
            upload_queue.append(transformation_kwargs)

        return upload_queue

    def upload_training_run_split(
        self,
        model,
        X_train: DataFrame,
        y_train: Union[DataFrame, Series],
        X_test: DataFrame = None,
        y_test: Union[DataFrame, Series] = None,
        X_val: Union[DataFrame, Series] = None,
        y_val: Union[DataFrame, Series] = None,
    ) -> None:
        """
        Takes a model and extracts the necessary data for uploading the training run.

        :param model: An ML Model instance. This should be one of {sklearn.Estimator, xgboost.Booster, lgbm.Boster}.

        :param X_train: Samples of the dataset that the model is trained on

        :param y_train: Labels of the dataset that the model is trained on.

        :param X_test: Samples of the dataset that the model is trained on

        :param y_test: Labels of the dataset that the model is trained on.

        :param X_val: Samples of the dataset that the model is trained on

        :param y_val: Labels of the dataset that the model is trained on.

        :return: None
        """
        train_dataset = self._assemble_dataset({"X": X_train, "y": y_train})
        test_dataset = None
        val_dataset = None
        if X_test is not None and y_test is not None:
            test_dataset = self._assemble_dataset({"X": X_test, "y": y_test})
        if X_val is not None and y_val is not None:
            val_dataset = self._assemble_dataset({"X": X_val, "y": y_val})

        self.upload_training_run(model, train_dataset, test_dataset, val_dataset)

    def upload_training_run(
        self,
        model,
        train_dataset: DataFrame,
        test_dataset: DataFrame = None,
        val_dataset: DataFrame = None,
    ) -> None:
        """
        Takes a model and extracts the necessary data for uploading the training run.

        :param model: An ML Model instance. This should be one of {sklearn.Estimator, xgboost.Booster, lgbm.Boster}.

        :param train_dataset: DataFrame The Dataset that the model is trained on.

        :param test_dataset: DataFrame The Dataset that the model is trained on.

        :param val_dataset: DataFrame The Dataset that the model is trained on.

        :return: None

        Example::

            >>> seclea = SecleaAI(project_name="Test Project")
            >>> dataset = pd.read_csv(<dataset_name>)
            >>> model = LogisticRegressionClassifier()
            >>> model.fit(X, y)
            >>> seclea.upload_training_run(
                    model,
                    framework=seclea_ai.Frameworks.SKLEARN,
                    dataset_name="Test Dataset",
                )
        """
        # TODO check if we need this auth check here or if we can do better.
        self._api.authenticate()

        # validate the splits? maybe later when we have proper Dataset class to manage these things.
<<<<<<< HEAD
        dataset_ids = [
            Record.get_or_none(Record.key == dataset_hash(dataset, self._project_id)).id
=======
        dataset_pks = [
            get_dataset(
                self._transmission,
                self._project,
                self._organization_id,
                hash=Tracked(dataset).object_manager.hash_object_with_project(
                    dataset, self._project
                ),
            ).json()[0]["uuid"]
>>>>>>> db154536
            for dataset in [train_dataset, test_dataset, val_dataset]
            if dataset is not None
        ]

        # Model stuff
        model_name = model.__class__.__name__
        framework = self._get_framework(model)
        # check the model exists upload if not TODO convert to add to queue
        model_type_id = self._set_model(model_name=model_name, framework=framework)

        # check the latest training run TODO extract all this stuff
        training_runs = self._api.get_training_runs(
            project_id=self._project_id,
            organization_id=self._organization_id,
            model=model_type_id,
        )

        # Create the training run name
        largest = -1
        for training_run in training_runs:
            num = int(training_run["name"].split(" ")[2])
            if num > largest:
                largest = num
        training_run_name = f"Training Run {largest + 1}"

        # extract params from the model
        params = framework.value.get_params(model)

        # search for datasets in local db? Maybe not needed..

        # create record
        self._db.connect()
        training_run_record = Record.create(
            entity="training_run", status=RecordStatus.IN_MEMORY.value, dependencies=dataset_ids
        )

        # sent training run for upload.
        training_run_details = {
            "entity": "training_run",
            "record_id": training_run_record.id,
            "training_run_name": training_run_name,
            "model_id": model_type_id,
            "params": params,
        }
        self._director.send_entity(training_run_details)

        # create local db record
        model_state_record = Record.create(
            entity="model_state",
            status=RecordStatus.IN_MEMORY.value,
            dependencies=[training_run_record.id],
        )
        self._db.close()

        # send model state for save and upload
        # TODO make a function interface rather than the queue interface. Need a response to confirm it is okay.
        model_state_details = {
            "entity": "model_state",
            "record_id": model_state_record.id,
            "model": model,
            "sequence_num": 0,
            "final": True,
            "model_manager": framework,  # TODO move framework to sender.
        }
        self._director.store_entity(model_state_details)
        self._director.send_entity(model_state_details)

    def _set_model(self, model_name: str, framework: ModelManagers) -> int:
        """
        Set the model for this session.
        Checks if it has already been uploaded. If not it will upload it.

        :param model_name: The name for the architecture/algorithm. eg. "GradientBoostedMachine" or "3-layer CNN".

        :return: int The model id.

        :raises: ValueError - if the framework is not one of the supported frameworks or if there is an issue uploading
         the model.
        """
        res = self._api.get_models(
            organization_id=self._organization_id,
            project_id=self._project_id,
            name=model_name,
            framework=framework.name,
        )
        models = res
        # not checking for more because there is a unique constraint across name and framework on backend.
        if len(models) == 1:
            return models[0]["uuid"]
        # if we got here that means that the model has not been uploaded yet. So we upload it.
        res = self._api.upload_model(
            organization_id=self._organization_id,
            project_id=self._project_id,
            model_name=model_name,
            framework_name=framework.name,
        )
        # TODO find out if this checking is ever needed - ie does it ever not return the created model object?
        try:
            model_id = res["uuid"]
        except KeyError:
            traceback.print_exc()
            resp = self._api.get_models(
                organization_id=self._organization_id,
                project_id=self._project_id,
                name=model_name,
                framework=framework.name,
            )
            model_id = resp[0]["uuid"]
        return model_id

    @staticmethod
    def _assemble_dataset(data: Dict[str, DataFrame]) -> DataFrame:
        if len(data) == 1:
            return next(iter(data.values()))
        elif len(data) == 2:
            # create dataframe from X and y and upload - will have one item in metadata, the output_col
            for key, val in data.items():
                if not (isinstance(val, DataFrame) or isinstance(val, Series)):
                    data[key] = DataFrame(val)
            return pd.concat([x for x in data.values()], axis=1)
        else:
            raise AssertionError(
                "Output doesn't match the requirements. Please review the documentation."
            )

    def _init_org(self, organization_name: str) -> str:
        org_res = self._api.get_organization(organization_name=organization_name)
        if len(org_res) == 0:
            raise ValueError(
                f"Specified Organization {self._organization_name} does not exist. Please check and try again."
            )
        else:
            return org_res[0]["uuid"]

    def _init_project(self, project_name) -> str:
        """
        Initialises the project for the object. If the project does not exist on the server it will be created.

        :param project_name: The name of the project

        :return: None
        """
        try:
            project_json = self._api.get_projects(
                organization_id=self._organization_id,
                name=project_name,
            )
            project = project_json[0]["uuid"]
        # errors if list is empty
        except IndexError:
            proj_res = self._api.upload_project(
                name=project_name,
                description="Please add a description...",
                organization_id=self._organization_id,
            )
            try:
                project = proj_res["uuid"]
            except KeyError:
                # we want to know when this happens as this is unusual condition.
                traceback.print_exc()
                resp = self._api.get_projects(
                    organization_id=self._organization_id, name=project_name
                )
                project = resp[0]["uuid"]
        return project

    @staticmethod
    def _aggregate_dataset(datasets: List[str], index) -> DataFrame:
        """
        Aggregates a list of dataset paths into a single file for upload.
        NOTE the files must be split by row and have the same format otherwise this will fail or cause unexpected format
        issues later.
        :param datasets:
        :return:
        """
        loaded_datasets = [pd.read_csv(dset, index_col=index) for dset in datasets]
        aggregated = pd.concat(loaded_datasets, axis=0)
        return aggregated

    @staticmethod
    def _ensure_required_metadata(metadata: Dict, defaults_spec: Dict) -> Dict:
        """
        Ensures that required metadata that can be specified by the user are filled.
        @param metadata: The metadata dict
        @param defaults_spec:
        @return: metadata
        """
        for required_key, default in defaults_spec.items():
            try:
                if metadata[required_key] is None:
                    metadata[required_key] = default
            except KeyError:
                metadata[required_key] = default
        return metadata

    @staticmethod
    def _add_required_metadata(metadata: Dict, required_spec: Dict) -> Dict:
        """
        Adds required - non user specified fields to the metadata
        @param metadata: The metadata dict
        @param required_spec:
        @return: metadata
        """
        for required_key, default in required_spec.items():
            metadata[required_key] = default
        return metadata

<<<<<<< HEAD
=======
    def _upload_dataset(
        self,
        dataset: DataFrame,
        dataset_name: str,
        metadata: Dict,
        parent_hash: Union[int, None],
        transformation: Union[DatasetTransformation, None],
    ):
        # upload a dataset - only works for a single transformation.
        if not os.path.exists(self._cache_dir):
            os.makedirs(self._cache_dir)

        # TODO refactor to make multithreading safe.
        dataset = Tracked(dataset)
        dataset.object_manager.full_path = self._cache_dir, uuid.uuid4().__str__()
        dataset_file_path = os.path.join(*dataset.save_tracked(path=self._cache_dir))

        dset_pk = Tracked(dataset).object_manager.hash_object_with_project(dataset, self._project)

        response = post_dataset(
            transmission=self._transmission,
            dataset_file_path=dataset_file_path,
            project_pk=self._project,
            organization_pk=self._organization_id,
            name=dataset_name,
            metadata=metadata,
            dataset_pk=dset_pk,
            parent_dataset_hash=str(parent_hash) if parent_hash is not None else None,
        )
        handle_response(
            response, 201, f"There was some issue uploading the dataset: {response.reason}"
        )
        # tidy up files.
        os.remove(dataset_file_path)

        # upload the transformations
        if response.status_code == 201:
            if transformation is not None:
                # upload transformations.
                self._upload_transformation(
                    transformation=transformation,
                    dataset_pk=response.json()["uuid"],
                )

    def _upload_model(self, model_name: str, framework: ModelManagers):
        """

        :param model_name:
        :param framework: instance of seclea_ai.Frameworks
        :return:
        """
        res = self._transmission.send_json(
            url_path="/collection/models",
            obj={
                "organization": self._organization_id,
                "project": self._project,
                "name": model_name,
                "framework": framework.name,
            },
            query_params={"organization": self._organization_id, "project": self._project},
        )
        return handle_response(
            res, expected=201, msg=f"There was an issue uploading the model: {res.reason}"
        )

    def _upload_training_run(
        self, training_run_name: str, model_pk: int, dataset_pks: List[str], params: Dict
    ):
        """

        :param training_run_name: eg. "Training Run 0"
        :param params: Dict The hyper parameters of the model - can auto extract?
        :return:
        """
        if self._project is None:
            raise Exception("You need to create a project before uploading a training run")
        res = self._transmission.send_json(
            url_path="/collection/training-runs",
            obj={
                "organization": self._organization_id,
                "project": self._project,
                "datasets": dataset_pks,
                "model": model_pk,
                "name": training_run_name,
                "params": params,
            },
            query_params={"organization": self._organization_id, "project": self._project},
        )
        return handle_response(
            res, expected=201, msg=f"There was an issue uploading the training run: {res.reason}"
        )

    def _upload_model_state(
        self,
        model,
        training_run_pk: int,
        dataset_pks: List[str],
        sequence_num: int,
        final: bool,
        model_manager: ModelManagers,
    ):
        os.makedirs(
            os.path.join(self._cache_dir, str(training_run_pk)),
            exist_ok=True,
        )
        model = Tracked(model)
        file_name = f"data-{dataset_pks[0]}-model-{sequence_num}"
        save_path = os.path.join(Path.home(), f".seclea/{self._project_name}/{training_run_pk}")
        model.object_manager.full_path = save_path, file_name

        save_path = os.path.join(*model.save_tracked(path=save_path))

        res = post_model_state(
            self._transmission,
            save_path,
            self._organization_id,
            self._project,
            str(training_run_pk),
            sequence_num,
            final,
        )

        # tidy up files.
        os.remove(save_path)

        res = handle_response(
            res, expected=201, msg=f"There was an issue uploading a model state: {res.reason}"
        )
        return res

    def _upload_transformation(self, transformation: DatasetTransformation, dataset_pk):
        idx = 0
        trans_kwargs = {**transformation.data_kwargs, **transformation.kwargs}
        data = {
            "name": transformation.func.__name__,
            "code_raw": inspect.getsource(transformation.func),
            "code_encoded": encode_func(transformation.func, [], trans_kwargs),
            "order": idx,
            "dataset": dataset_pk,
        }
        res = self._transmission.send_json(
            url_path="/collection/dataset-transformations",
            obj=data,
            query_params={"organization": self._organization_id, "project": self._project},
        )
        res = handle_response(
            res,
            expected=201,
            msg=f"There was an issue uploading the transformations on transformation {idx} with name {transformation.func.__name__}: {res.reason}",
        )
        return res

    def _load_transformations(self, training_run_pk: int):
        """
        Expects a list of code_encoded as set by upload_transformations.
        TODO replace or remove
        """
        res = self._transmission.get(
            url_path="/collection/dataset-transformations",
            query_params={"training_run": training_run_pk},
        )
        res = handle_response(
            res, expected=200, msg=f"There was an issue loading the transformations: {res.reason}"
        )
        transformations = list(map(lambda x: x["code_encoded"], res.json()))
        return list(map(decode_func, transformations))

    @staticmethod
    def _aggregate_dataset(datasets: List[str], index) -> DataFrame:
        """
        Aggregates a list of dataset paths into a single file for upload.
        NOTE the files must be split by row and have the same format otherwise this will fail or cause unexpected format
        issues later.
        :param datasets:
        :return:
        """
        loaded_datasets = [pd.read_csv(dset, index_col=index) for dset in datasets]
        aggregated = pd.concat(loaded_datasets, axis=0)
        return aggregated

>>>>>>> db154536
    @staticmethod
    def _get_framework(model) -> ModelManagers:
        module = model.__class__.__module__
        # order is important as xgboost and lightgbm contain sklearn compliant packages.
        # TODO check if we can treat them as sklearn but for now we avoid that issue by doing sklearn last.
        if "xgboost" in module:
            return ModelManagers.XGBOOST
        elif "lightgbm" in module:
            return ModelManagers.LIGHTGBM
        # TODO improve to exclude other keras backends...
        elif "tensorflow" in module or "keras" in module:
            return ModelManagers.TENSORFLOW
        elif "sklearn" in module:
            return ModelManagers.SKLEARN
        else:
            return ModelManagers.NOT_IMPORTED

    @staticmethod
    def _get_dataset_type(dataset: DataFrame) -> str:
        if not np.issubdtype(dataset.index.dtype, np.integer):
            try:
                pd.to_datetime(dataset.index.values)
            except (ParserError, ValueError):  # Can't convert some
                return "tabular"
            return "time_series"
        return "tabular"

    def _validate_settings(self, required_keys: List[str]) -> None:
        """
        Validates that settings contains non None values for the required keys
        :param required_keys: List[str] list of required keys
        :return: None
        :raises: KeyError: if one of the keys is not present.
        """
        for key in required_keys:
            if self._settings[key] is None:
                raise KeyError(
                    f"Key: {key} must be specified either in creation args or in the config files."
                )<|MERGE_RESOLUTION|>--- conflicted
+++ resolved
@@ -13,7 +13,6 @@
 import pandas as pd
 from pandas import DataFrame, Series
 from pandas.errors import ParserError
-<<<<<<< HEAD
 from peewee import SqliteDatabase
 
 from seclea_ai.internal.api.api_interface import Api
@@ -25,19 +24,7 @@
 from seclea_ai.transformations import DatasetTransformation
 from .internal.config import read_config
 from .lib.seclea_utils.dataset_management.dataset_utils import dataset_hash
-=======
-from requests import Response
-
-from .authentication import AuthenticationService
-from .exceptions import AuthenticationError
-from .lib.seclea_utils.core.transmission import RequestWrapper
-from .lib.seclea_utils.model_management import ModelManagers
 from .lib.seclea_utils.object_management import Tracked
-from .svc.api.collection.dataset import post_dataset, get_dataset
-from .svc.api.collection.model_state import post_model_state
-from .transformations import DatasetTransformation
-from .lib.seclea_utils.core.transformations import encode_func, decode_func
->>>>>>> db154536
 
 logger = logging.getLogger("seclea_ai")
 
@@ -259,13 +246,9 @@
             dataset = self._aggregate_dataset(dataset, index=metadata["index"])
         elif isinstance(dataset, str):
             dataset = pd.read_csv(dataset, index_col=metadata["index"])
-<<<<<<< HEAD
-
-        dset_hash = dataset_hash(dataset, self._project_id)
-=======
+
         tracked_ds = Tracked(dataset)
-        dset_pk = tracked_ds.object_manager.hash_object_with_project(tracked_ds, self._project)
->>>>>>> db154536
+        dset_hash = tracked_ds.object_manager.hash_object_with_project(tracked_ds, self._project_id)
 
         if transformations is not None:
 
@@ -274,8 +257,9 @@
             #####
             # Validate parent exists and get metadata - check how often on portal, maybe remove?
             #####
-<<<<<<< HEAD
-            parent_dset_hash = dataset_hash(parent, self._project_id)
+            parent_dset_hash = parent.object_manager.hash_object_with_project(
+                parent, self._project_id
+            )
             # check parent exists - check local db if not else error.
 
             res = self._api.get_datasets(
@@ -297,24 +281,6 @@
                     )
             else:
                 parent_metadata = res[0]["metadata"]
-=======
-            parent_dset_pk = parent.object_manager.hash_object_with_project(parent, self._project)
-            # check parent exists - throw an error if not.
-            res = self._transmission.get(
-                url_path="/collection/datasets",
-                query_params={
-                    "project": self._project,
-                    "organization": self._organization_id,
-                    "hash": parent_dset_pk,
-                },
-            )
-            if not res.status_code == 200 or len(res.json()) == 0:
-                raise AssertionError(
-                    "Parent Dataset does not exist on the Platform. Please check your arguments and "
-                    "that you have uploaded the parent dataset already"
-                )
-            parent_metadata = res.json()[0]["metadata"]
->>>>>>> db154536
             #####
 
             upload_queue = self._generate_intermediate_datasets(
@@ -326,21 +292,6 @@
                 parent_metadata=parent_metadata,
             )
 
-<<<<<<< HEAD
-=======
-            # check for duplicates
-            for up_kwargs in upload_queue:
-                if (
-                    Tracked(up_kwargs["dataset"]).object_manager.hash_object_with_project(
-                        up_kwargs["dataset"], self._project
-                    )
-                    == up_kwargs["parent_hash"]
-                ):
-                    raise AssertionError(
-                        f"""The transformation {up_kwargs['transformation'].func.__name__} does not change the dataset.
-                        Please remove it and try again."""
-                    )
->>>>>>> db154536
             # upload all the datasets and transformations.
             for up_kwargs in upload_queue:
                 # need to get dataset uuid from response to put into transformation?
@@ -422,7 +373,6 @@
         parent,
         parent_metadata,
     ):
-
         # setup for generating datasets.
         last = len(transformations) - 1
         upload_queue = list()
@@ -486,18 +436,13 @@
                 )
 
             dset_name = f"{dataset_name}-{trans.func.__name__}"  # TODO improve this.
-            dset_hash = dataset_hash(dset, self._project_id)
+            dset_hash = Tracked(dset).object_manager.hash_object_with_project(
+                dset, self._project_id
+            )
 
             # handle the final dataset - check generated = passed in.
             if idx == last:
-<<<<<<< HEAD
                 if dset_hash != final_dataset_hash:  # TODO create or find better exception
-=======
-                if (
-                    Tracked(dset).object_manager.hash_object_with_project(dset, self._project)
-                    != dset_pk
-                ):  # TODO create or find better exception
->>>>>>> db154536
                     raise AssertionError(
                         """Generated Dataset does not match the Dataset passed in.
                                      Please check your DatasetTransformation definitions and try again.
@@ -506,7 +451,9 @@
                 else:
                     dset_name = dataset_name
             else:
-                if dset_hash == dataset_hash(parent_dset, self._project_id):
+                if dset_hash == Tracked(parent_dset).object_manager.hash_object_with_project(
+                    dset, self._project_id
+                ):
                     raise AssertionError(
                         f"""The transformation {trans.func.__name__} does not change the dataset.
                         Please remove it and try again."""
@@ -536,13 +483,6 @@
                 "dataset_name": copy.deepcopy(dset_name),
                 "dataset_hash": dset_hash,
                 "metadata": dset_metadata,
-<<<<<<< HEAD
-=======
-                "parent_hash": Tracked(parent_dset).object_manager.hash_object_with_project(
-                    parent_dset, self._project
-                ),
-                "transformation": copy.deepcopy(trans),
->>>>>>> db154536
             }
             # update the parent dataset - these chained transformations only make sense if they are pushing the
             # same dataset through multiple transformations.
@@ -607,8 +547,12 @@
             test_dataset = self._assemble_dataset({"X": X_test, "y": y_test})
         if X_val is not None and y_val is not None:
             val_dataset = self._assemble_dataset({"X": X_val, "y": y_val})
-
-        self.upload_training_run(model, train_dataset, test_dataset, val_dataset)
+        self.upload_training_run(
+            model=model,
+            train_dataset=train_dataset,
+            test_dataset=test_dataset,
+            val_dataset=val_dataset,
+        )
 
     def upload_training_run(
         self,
@@ -646,20 +590,13 @@
         self._api.authenticate()
 
         # validate the splits? maybe later when we have proper Dataset class to manage these things.
-<<<<<<< HEAD
         dataset_ids = [
-            Record.get_or_none(Record.key == dataset_hash(dataset, self._project_id)).id
-=======
-        dataset_pks = [
-            get_dataset(
-                self._transmission,
-                self._project,
-                self._organization_id,
-                hash=Tracked(dataset).object_manager.hash_object_with_project(
-                    dataset, self._project
-                ),
-            ).json()[0]["uuid"]
->>>>>>> db154536
+            Record.get_or_none(
+                Record.key
+                == Tracked(dataset).object_manager.hash_object_with_project(
+                    dataset, self._project_id
+                )
+            ).id
             for dataset in [train_dataset, test_dataset, val_dataset]
             if dataset is not None
         ]
@@ -867,189 +804,6 @@
             metadata[required_key] = default
         return metadata
 
-<<<<<<< HEAD
-=======
-    def _upload_dataset(
-        self,
-        dataset: DataFrame,
-        dataset_name: str,
-        metadata: Dict,
-        parent_hash: Union[int, None],
-        transformation: Union[DatasetTransformation, None],
-    ):
-        # upload a dataset - only works for a single transformation.
-        if not os.path.exists(self._cache_dir):
-            os.makedirs(self._cache_dir)
-
-        # TODO refactor to make multithreading safe.
-        dataset = Tracked(dataset)
-        dataset.object_manager.full_path = self._cache_dir, uuid.uuid4().__str__()
-        dataset_file_path = os.path.join(*dataset.save_tracked(path=self._cache_dir))
-
-        dset_pk = Tracked(dataset).object_manager.hash_object_with_project(dataset, self._project)
-
-        response = post_dataset(
-            transmission=self._transmission,
-            dataset_file_path=dataset_file_path,
-            project_pk=self._project,
-            organization_pk=self._organization_id,
-            name=dataset_name,
-            metadata=metadata,
-            dataset_pk=dset_pk,
-            parent_dataset_hash=str(parent_hash) if parent_hash is not None else None,
-        )
-        handle_response(
-            response, 201, f"There was some issue uploading the dataset: {response.reason}"
-        )
-        # tidy up files.
-        os.remove(dataset_file_path)
-
-        # upload the transformations
-        if response.status_code == 201:
-            if transformation is not None:
-                # upload transformations.
-                self._upload_transformation(
-                    transformation=transformation,
-                    dataset_pk=response.json()["uuid"],
-                )
-
-    def _upload_model(self, model_name: str, framework: ModelManagers):
-        """
-
-        :param model_name:
-        :param framework: instance of seclea_ai.Frameworks
-        :return:
-        """
-        res = self._transmission.send_json(
-            url_path="/collection/models",
-            obj={
-                "organization": self._organization_id,
-                "project": self._project,
-                "name": model_name,
-                "framework": framework.name,
-            },
-            query_params={"organization": self._organization_id, "project": self._project},
-        )
-        return handle_response(
-            res, expected=201, msg=f"There was an issue uploading the model: {res.reason}"
-        )
-
-    def _upload_training_run(
-        self, training_run_name: str, model_pk: int, dataset_pks: List[str], params: Dict
-    ):
-        """
-
-        :param training_run_name: eg. "Training Run 0"
-        :param params: Dict The hyper parameters of the model - can auto extract?
-        :return:
-        """
-        if self._project is None:
-            raise Exception("You need to create a project before uploading a training run")
-        res = self._transmission.send_json(
-            url_path="/collection/training-runs",
-            obj={
-                "organization": self._organization_id,
-                "project": self._project,
-                "datasets": dataset_pks,
-                "model": model_pk,
-                "name": training_run_name,
-                "params": params,
-            },
-            query_params={"organization": self._organization_id, "project": self._project},
-        )
-        return handle_response(
-            res, expected=201, msg=f"There was an issue uploading the training run: {res.reason}"
-        )
-
-    def _upload_model_state(
-        self,
-        model,
-        training_run_pk: int,
-        dataset_pks: List[str],
-        sequence_num: int,
-        final: bool,
-        model_manager: ModelManagers,
-    ):
-        os.makedirs(
-            os.path.join(self._cache_dir, str(training_run_pk)),
-            exist_ok=True,
-        )
-        model = Tracked(model)
-        file_name = f"data-{dataset_pks[0]}-model-{sequence_num}"
-        save_path = os.path.join(Path.home(), f".seclea/{self._project_name}/{training_run_pk}")
-        model.object_manager.full_path = save_path, file_name
-
-        save_path = os.path.join(*model.save_tracked(path=save_path))
-
-        res = post_model_state(
-            self._transmission,
-            save_path,
-            self._organization_id,
-            self._project,
-            str(training_run_pk),
-            sequence_num,
-            final,
-        )
-
-        # tidy up files.
-        os.remove(save_path)
-
-        res = handle_response(
-            res, expected=201, msg=f"There was an issue uploading a model state: {res.reason}"
-        )
-        return res
-
-    def _upload_transformation(self, transformation: DatasetTransformation, dataset_pk):
-        idx = 0
-        trans_kwargs = {**transformation.data_kwargs, **transformation.kwargs}
-        data = {
-            "name": transformation.func.__name__,
-            "code_raw": inspect.getsource(transformation.func),
-            "code_encoded": encode_func(transformation.func, [], trans_kwargs),
-            "order": idx,
-            "dataset": dataset_pk,
-        }
-        res = self._transmission.send_json(
-            url_path="/collection/dataset-transformations",
-            obj=data,
-            query_params={"organization": self._organization_id, "project": self._project},
-        )
-        res = handle_response(
-            res,
-            expected=201,
-            msg=f"There was an issue uploading the transformations on transformation {idx} with name {transformation.func.__name__}: {res.reason}",
-        )
-        return res
-
-    def _load_transformations(self, training_run_pk: int):
-        """
-        Expects a list of code_encoded as set by upload_transformations.
-        TODO replace or remove
-        """
-        res = self._transmission.get(
-            url_path="/collection/dataset-transformations",
-            query_params={"training_run": training_run_pk},
-        )
-        res = handle_response(
-            res, expected=200, msg=f"There was an issue loading the transformations: {res.reason}"
-        )
-        transformations = list(map(lambda x: x["code_encoded"], res.json()))
-        return list(map(decode_func, transformations))
-
-    @staticmethod
-    def _aggregate_dataset(datasets: List[str], index) -> DataFrame:
-        """
-        Aggregates a list of dataset paths into a single file for upload.
-        NOTE the files must be split by row and have the same format otherwise this will fail or cause unexpected format
-        issues later.
-        :param datasets:
-        :return:
-        """
-        loaded_datasets = [pd.read_csv(dset, index_col=index) for dset in datasets]
-        aggregated = pd.concat(loaded_datasets, axis=0)
-        return aggregated
-
->>>>>>> db154536
     @staticmethod
     def _get_framework(model) -> ModelManagers:
         module = model.__class__.__module__
