--- conflicted
+++ resolved
@@ -3,7 +3,6 @@
 """
 import copy
 import inspect
-import json
 import os
 from pathlib import Path
 from typing import Any, Dict, List, Union
@@ -18,25 +17,15 @@
 from seclea_ai.seclea_utils.core import (
     CompressionFactory,
     RequestWrapper,
-    Zstd,
     decode_func,
     encode_func,
-    load_object,
     save_object,
 )
-<<<<<<< HEAD
-from seclea_ai.seclea_utils.model_management.get_model_manager import Frameworks, get_model_manager
+from seclea_ai.seclea_utils.model_management.get_model_manager import ModelManagers, serialize
 from seclea_ai.transformations import DatasetTransformation
-=======
-from seclea_ai.seclea_utils.model_management.get_model_manager import (
-    ModelManagers,
-    deserialize,
-    serialize,
-)
+
+from .svc.api.collection.dataset import post_dataset
 from .svc.api.collection.model_state import post_model_state
-
-from .svc.api.collection.dataset import post_dataset
->>>>>>> be03b607
 
 
 def handle_response(res: Response, expected: int, msg: str) -> Response:
@@ -64,13 +53,13 @@
 
 class SecleaAI:
     def __init__(
-            self,
-            project_name: str,
-            organization: str,
-            platform_url: str = "https://platform.seclea.com",
-            auth_url: str = "https://auth.seclea.com",
-            username: str = None,
-            password: str = None,
+        self,
+        project_name: str,
+        organization: str,
+        platform_url: str = "https://platform.seclea.com",
+        auth_url: str = "https://auth.seclea.com",
+        username: str = None,
+        password: str = None,
     ):
         """
         Create a SecleaAI object to manage a session. Requires a project name and framework.
@@ -165,35 +154,23 @@
         self.upload_dataset(dataset, dataset_name, metadata, transformations)
 
     def upload_dataset(
-<<<<<<< HEAD
         self,
         dataset: Union[str, List[str], DataFrame],
         dataset_name: str,
         metadata: Dict,
         transformations: List[DatasetTransformation] = None,
     ) -> None:
-=======
-            self,
-            dataset: Union[str, List[str], DataFrame],
-            dataset_name: str,
-            metadata: Dict,
-            parent: DataFrame = None,
-            transformations: List[
-                Union[Callable, Tuple[Callable, Optional[List], Optional[Dict]]]
-            ] = None,
-    ):
->>>>>>> be03b607
-        """
-        Uploads a dataset. Does not set the dataset for the session. Should be carried out before setting the dataset.
-
-        :param dataset: Path or list of paths to the dataset or DataFrame containing the dataset. If a list then they must be split by row only and all
+        """
+        Uploads a dataset.
+
+        :param dataset: Path or list of paths to the dataset or DataFrame containing the dataset.
+            If a list then they must be split by row only and all
             files must contain column names as a header line.
 
         :param dataset_name: The name of the dataset.
 
         :param metadata: Any metadata about the dataset.
 
-<<<<<<< HEAD
         :param transformations: A list of DatasetTransformation's.
 
                         If your Dataset is large try call this function more often with less DatasetTransformations
@@ -201,16 +178,6 @@
 
                         See DatasetTransformation for more details.
 
-=======
-        :param parent: DataFrame The parent dataset this one derives from.
-
-        :param transformations: A list of functions that preprocess the Dataset.
-            These need to be structured in a particular way:
-                [(<function name>, [<list of args>], {<dict of keyword arguments>}), ...] eg.
-                [(test_function, [12, "testing"], {"test_argument": 23})] If there are no arguments or keyword arguments
-                these may be omitted. Don't include the original Dataframe input as an argument. See the tutorial for more
-                detailed information and examples.
->>>>>>> be03b607
         :return: None
 
         Example:: TODO update docs
@@ -237,12 +204,25 @@
         if self._project is None:
             raise Exception("You need to create a project before uploading a dataset")
         if isinstance(dataset, List):
-<<<<<<< HEAD
             dataset = self._aggregate_dataset(dataset, index=metadata["index"])
         elif isinstance(dataset, str):
             dataset = pd.read_csv(dataset, index_col=metadata["index"])
 
         dataset_hash = pd.util.hash_pandas_object(dataset).sum()
+
+        # OCTAVIO CHANGES
+        if isinstance(dataset, DataFrame):
+            if not os.path.exists(self._cache_dir):
+                os.makedirs(self._cache_dir)
+            dataset_path = os.path.join(self._cache_dir, "tmp.csv")
+            dataset.to_csv(dataset_path, index=False)
+        else:
+            dataset_path = dataset
+            dataset = pd.read_csv(dataset_path, index_col=metadata["index"])
+
+        dataset_hash = hash(dataset_hash + self._project)
+
+        # OCTAVIO CHANGES TODO change and update
 
         if transformations is not None:
 
@@ -280,7 +260,7 @@
 
                 # add data to queue to upload later after final dataset checked
                 upload_kwargs = {
-                    "dataset": copy.deepcopy(dset),
+                    "dataset": copy.deepcopy(dset),  # TODO change keys
                     "dataset_name": copy.deepcopy(dset_name),
                     "metadata": copy.deepcopy(dset_metadata),
                     "parent_hash": pd.util.hash_pandas_object(parent).sum(),
@@ -302,7 +282,7 @@
                     )
             # upload all the datasets and transformations.
             for up_kwargs in upload_queue:
-                self._upload_dataset(**up_kwargs)
+                self._upload_dataset(**up_kwargs)  # TODO change
             return
 
         # this only happens if this has no transformations ie. it is a Raw Dataset.
@@ -323,50 +303,6 @@
         model,
         dataset: DataFrame,
     ) -> None:
-=======
-            dataset = self._aggregate_dataset(dataset)
-        if isinstance(dataset, DataFrame):
-            if not os.path.exists(self._cache_dir):
-                os.makedirs(self._cache_dir)
-            dataset_path = os.path.join(self._cache_dir, 'tmp.csv')
-            dataset.to_csv(dataset_path, index=False)
-        else:
-            dataset_path = dataset
-            dataset = pd.read_csv(dataset_path, index_col=metadata["index"])
-
-        comp_path = os.path.join(self._cache_dir, 'compressed')
-        rb = open(dataset_path, "rb")
-        comp_path = save_object(rb, comp_path, compression=CompressionFactory.ZSTD)
-        dataset_hash = pd.util.hash_pandas_object(dataset).sum()
-
-        dataset_hash = hash(dataset_hash + self._project)
-
-        response = post_dataset(
-            transmission=self._transmission,
-            dataset_file_path=comp_path,
-            project_pk=self._project,
-            organization_pk=self._organization,
-            name=dataset_name,
-            metadata=metadata,
-            dataset_hash=str(dataset_hash),
-            parent_dataset_hash=str(hash(pd.util.hash_pandas_object(parent).sum() + self._project))
-            if parent is not None
-            else None,
-            delete=True,
-        )
-        handle_response(
-            response, 201, f"There was some issue uploading the dataset: {response.text}"
-        )
-
-        if response.status_code == 201 and transformations is not None:
-            # upload transformations.
-            self._upload_transformations(
-                transformations=self._process_transformations(transformations),
-                dataset_pk=str(dataset_hash),
-            )
-
-    def upload_training_run(self, model, dataset: DataFrame, framework: ModelManagers):
->>>>>>> be03b607
         """
         Takes a model and extracts the necessary data for uploading the training run.
 
@@ -572,7 +508,6 @@
             model_pk = resp.json()[0]["id"]
         return model_pk
 
-<<<<<<< HEAD
     def _upload_dataset(
         self,
         dataset: DataFrame,
@@ -607,43 +542,49 @@
         # upload a dataset - only works for a single transformation.
         if not os.path.exists(self._cache_dir):
             os.makedirs(self._cache_dir)
-        temp_path = os.path.join(self._cache_dir, "temp_dataset.csv")
-        dataset.to_csv(temp_path, index=True)
+
+        dataset_path = os.path.join(self._cache_dir, "tmp.csv")
+        dataset.to_csv(dataset_path, index=True)
+        comp_path = os.path.join(self._cache_dir, "compressed")
+        rb = open(dataset_path, "rb")
+        comp_path = save_object(rb, comp_path, compression=CompressionFactory.ZSTD)
+
         dataset_hash = hash(pd.util.hash_pandas_object(dataset).sum() + self._project)
-        dataset = temp_path
-
-        dataset_queryparams = {
-            "project": self._project,
-            "organization": self._organization,
-            "name": dataset_name,
-            "metadata": json.dumps(metadata),
-            "hash": str(dataset_hash),
-            "parent": str(parent_hash) if parent_hash is not None else None,
-        }
-        print("Query Params: ", dataset_queryparams)
-
-        try:
-            res = self._transmission.send_file(
-                url_path="/collection/datasets",
-                file_path=dataset,
-                query_params=dataset_queryparams,
-            )
-            handle_response(res, 201, f"There was some issue uploading the dataset: {res.text}")
-        finally:
-            os.remove(dataset)
+
+        response = post_dataset(
+            transmission=self._transmission,
+            dataset_file_path=comp_path,
+            project_pk=self._project,
+            organization_pk=self._organization,
+            name=dataset_name,
+            metadata=metadata,
+            dataset_hash=str(dataset_hash),
+            parent_dataset_hash=str(parent_hash) if parent_hash is not None else None,
+            delete=True,
+        )
+        handle_response(
+            response, 201, f"There was some issue uploading the dataset: {response.text}"
+        )
+
+        # dataset_queryparams = {
+        #     "project": self._project,
+        #     "organization": self._organization,
+        #     "name": dataset_name,
+        #     "metadata": json.dumps(metadata),
+        #     "hash": str(dataset_hash),
+        #     "parent": str(parent_hash) if parent_hash is not None else None,
+        # }
+        # print("Query Params: ", dataset_queryparams)
 
         # upload the transformations
-        if res.status_code == 201 and transformation is not None:
+        if response.status_code == 201 and transformation is not None:
             # upload transformations.
             self._upload_transformation(
                 transformation=transformation,
                 dataset_pk=str(dataset_hash),
             )
 
-    def _upload_model(self, model_name: str, framework: Frameworks):
-=======
     def _upload_model(self, model_name: str, framework: ModelManagers):
->>>>>>> be03b607
         """
 
         :param model_name:
@@ -665,7 +606,7 @@
         )
 
     def _upload_training_run(
-            self, training_run_name: str, model_pk: int, dataset_pk: str, params: Dict
+        self, training_run_name: str, model_pk: int, dataset_pk: str, params: Dict
     ):
         """
 
@@ -692,12 +633,12 @@
         )
 
     def _upload_model_state(
-            self,
-            model,
-            training_run_pk: int,
-            sequence_num: int,
-            final: bool,
-            model_manager: ModelManagers,
+        self,
+        model,
+        training_run_pk: int,
+        sequence_num: int,
+        final: bool,
+        model_manager: ModelManagers,
     ):
         os.makedirs(
             os.path.join(self._cache_dir, str(training_run_pk)),
@@ -725,7 +666,6 @@
         )
         return res
 
-<<<<<<< HEAD
     def _upload_transformation(self, transformation: DatasetTransformation, dataset_pk):
         idx = 0
         trans_kwargs = {**transformation.data_kwargs, **transformation.kwargs}
@@ -747,34 +687,6 @@
             msg=f"There was an issue uploading the transformations on transformation {idx} with name {transformation.func.__name__}: {res.text}",
         )
         return res
-=======
-    def _upload_transformations(
-            self, transformations: List[Tuple[Callable, List, Dict]], dataset_pk
-    ):
-        responses = list()
-        transformations = self._process_transformations(transformations)
-        for idx, (trans, args, kwargs) in enumerate(transformations):
-            # unpack transformations list
-            data = {
-                "name": trans.__name__,
-                "code_raw": inspect.getsource(trans),
-                "code_encoded": encode_func(trans, args, kwargs),
-                "order": idx,
-                "dataset": dataset_pk,
-            }
-            res = self._transmission.send_json(
-                url_path="/collection/dataset-transformations",
-                obj=data,
-                query_params={"organization": self._organization, "project": self._project},
-            )
-            res = handle_response(
-                res,
-                expected=201,
-                msg=f"There was an issue uploading the transformations on transformation {idx} with name {trans.__name__}: {res.text}",
-            )
-            responses.append(res)
-        return responses
->>>>>>> be03b607
 
     def _load_transformations(self, training_run_pk: int):
         """
@@ -791,12 +703,8 @@
         transformations = list(map(lambda x: x["code_encoded"], res.json()))
         return list(map(decode_func, transformations))
 
-<<<<<<< HEAD
     @staticmethod
     def _aggregate_dataset(datasets: List[str], index) -> DataFrame:
-=======
-    def _aggregate_dataset(self, datasets: List[str]) -> DataFrame:
->>>>>>> be03b607
         """
         Aggregates a list of dataset paths into a single file for upload.
         NOTE the files must be split by row and have the same format otherwise this will fail or cause unexpected format
@@ -804,25 +712,20 @@
         :param datasets:
         :return:
         """
-<<<<<<< HEAD
         loaded_datasets = [pd.read_csv(dset, index_col=index) for dset in datasets]
         aggregated = pd.concat(loaded_datasets, axis=0)
         return aggregated
-=======
-        loaded_datasets = [pd.read_csv(dset) for dset in datasets]
-        return pd.concat(loaded_datasets, axis=0)
->>>>>>> be03b607
 
     @staticmethod
-    def _get_framework(model) -> Frameworks:
+    def _get_framework(model) -> ModelManagers:
         module = model.__class__.__module__
         # order is important as xgboost and lightgbm contain sklearn compliant packages.
         # TODO check if we can treat them as sklearn but for now we avoid that issue by doing sklearn last.
         if "xgboost" in module:
-            return Frameworks.XGBOOST
+            return ModelManagers.XGBOOST
         elif "lightgbm" in module:
-            return Frameworks.LIGHTGBM
+            return ModelManagers.LIGHTGBM
         elif "sklearn" in module:
-            return Frameworks.SKLEARN
+            return ModelManagers.SKLEARN
         else:
-            return Frameworks.NOT_IMPORTED+            return ModelManagers.NOT_IMPORTED