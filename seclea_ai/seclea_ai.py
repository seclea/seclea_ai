--- conflicted
+++ resolved
@@ -3,23 +3,16 @@
 """
 import copy
 import inspect
-<<<<<<< HEAD
 import logging
 import traceback
-from pathlib import PurePath, Path
+from pathlib import Path
+from pathlib import PurePath
 from typing import Dict, List, Union
-=======
-import os
-import uuid
-from pathlib import Path
-from typing import Any, Dict, List, Union
->>>>>>> f004df33
 
 import numpy as np
 import pandas as pd
 from pandas import DataFrame, Series
 from pandas.errors import ParserError
-<<<<<<< HEAD
 from peewee import SqliteDatabase
 
 from seclea_ai.internal.api.api_interface import Api
@@ -30,29 +23,11 @@
 from seclea_ai.lib.seclea_utils.model_management.get_model_manager import ModelManagers
 from seclea_ai.transformations import DatasetTransformation
 from .lib.seclea_utils.dataset_management.dataset_utils import dataset_hash
-=======
-from requests import Response
-
-from seclea_ai.authentication import AuthenticationService
-from seclea_ai.exceptions import AuthenticationError
-from seclea_ai.lib.seclea_utils.core import (
-    CompressionFactory,
-    RequestWrapper,
-    decode_func,
-    encode_func,
-    save_object,
-)
-from seclea_ai.lib.seclea_utils.model_management.get_model_manager import ModelManagers, serialize
-from seclea_ai.transformations import DatasetTransformation
-from .lib.seclea_utils.dataset_management.dataset_utils import save_dataset, dataset_hash
-from .svc.api.collection.dataset import post_dataset, get_dataset
-from .svc.api.collection.model_state import post_model_state
->>>>>>> f004df33
+from .svc.api.collection.dataset import get_dataset
 
 logger = logging.getLogger("seclea_ai")
 
 
-# TODO make context manager
 class SecleaAI:
     def __init__(
         self,
@@ -91,7 +66,6 @@
             >>> seclea = SecleaAI(project_name="Test Project", project_root=".")
         """
         self._project_name = project_name
-<<<<<<< HEAD
         self._organization = organization
 
         self._settings = {
@@ -113,11 +87,9 @@
         )  # TODO add username and password?
         self._project_id = self._init_project(project_name=project_name)
         self._settings["project_id"] = self._project_id
-=======
         self._organization_name = organization
         self._organization_id = self._init_org(organization)
         self._available_frameworks = {"sklearn", "xgboost", "lightgbm"}
->>>>>>> f004df33
         self._training_run = None
         self._director = Director(settings=self._settings, api=self._api, db=self._db)
         logger.debug("Successfully Initialised SecleaAI class")
@@ -260,7 +232,7 @@
         elif isinstance(dataset, str):
             dataset = pd.read_csv(dataset, index_col=metadata["index"])
 
-        dataset_id = dataset_hash(dataset, self._project_id)
+        dset_hash = dataset_hash(dataset, self._project_id)
 
         if transformations is not None:
 
@@ -269,19 +241,18 @@
             #####
             # Validate parent exists and get metadata - check how often on portal, maybe remove?
             #####
-<<<<<<< HEAD
-            parent_dset_id = dataset_hash(parent, self._project_id)
+            parent_dset_hash = dataset_hash(parent, self._project_id)
             # check parent exists - check local db if not else error.
             try:
                 res = self._api.get_dataset(
-                    dataset_id=str(parent_dset_id),
                     organization_id=self._organization,
                     project_id=self._project_id,
+                    hash=parent_dset_hash,
                 )
             except NotFoundError:
                 # check local db
                 self._db.connect()
-                parent_record = Record.get_or_none(Record.key == parent_dset_id)
+                parent_record = Record.get_or_none(Record.key == parent_dset_hash)
                 self._db.close()
                 if parent_record is not None:
                     parent_metadata = parent_record.dataset_metadata
@@ -292,30 +263,12 @@
                     )
             else:
                 parent_metadata = res["metadata"]
-=======
-            parent_dset_pk = dataset_hash(parent, self._project)
-            # check parent exists - throw an error if not.
-            res = self._transmission.get(
-                url_path="/collection/datasets",
-                query_params={
-                    "project": self._project,
-                    "organization": self._organization_id,
-                    "hash": parent_dset_pk,
-                },
-            )
-            if not res.status_code == 200:
-                raise AssertionError(
-                    "Parent Dataset does not exist on the Platform. Please check your arguments and "
-                    "that you have uploaded the parent dataset already"
-                )
-            parent_metadata = res.json()[0]["metadata"]
->>>>>>> f004df33
             #####
 
             upload_queue = self._generate_intermediate_datasets(
                 transformations=transformations,
                 dataset_name=dataset_name,
-                dataset_id=dataset_id,
+                dataset_id=dset_hash,
                 user_metadata=metadata,
                 parent=parent,
                 parent_metadata=parent_metadata,
@@ -323,17 +276,12 @@
 
             # upload all the datasets and transformations.
             for up_kwargs in upload_queue:
-<<<<<<< HEAD
+                # need to get dataset uuid from response to put into transformation?
                 up_kwargs["project"] = self._project_id
                 # add to storage and sending queues
                 if up_kwargs["entity"] == "dataset":
                     self._director.store_entity(up_kwargs)
                 self._director.send_entity(up_kwargs)
-=======
-                # need to get dataset uuid from response to put into transformation.
-
-                self._upload_dataset(**up_kwargs)  # TODO change
->>>>>>> f004df33
             return
 
         # this only happens if this has no transformations ie. it is a Raw Dataset.
@@ -379,7 +327,7 @@
         dataset_record = Record.create(
             entity="dataset",
             status=RecordStatus.IN_MEMORY.value,
-            key=str(dataset_id),
+            key=str(dset_hash),
             dataset_metadata=metadata,
         )
         self._db.close()
@@ -390,7 +338,7 @@
             "record_id": dataset_record.id,
             "dataset": dataset,
             "dataset_name": dataset_name,
-            "dataset_id": dataset_id,
+            "dataset_id": dset_hash,
             "metadata": metadata,
             "project": self._project_id,
         }
@@ -618,18 +566,14 @@
         self._api.authenticate()
 
         # validate the splits? maybe later when we have proper Dataset class to manage these things.
-<<<<<<< HEAD
         dataset_ids = [
-            dataset_hash(dataset, self._project_id)
-=======
-        dataset_pks = [
+            # TODO change to api.get.
             get_dataset(
                 self._transmission,
                 self._project,
                 self._organization_id,
                 hash=dataset_hash(dataset, self._project),
             ).json()[0]["uuid"]
->>>>>>> f004df33
             for dataset in [train_dataset, test_dataset, val_dataset]
             if dataset is not None
         ]
@@ -637,31 +581,15 @@
         # Model stuff
         model_name = model.__class__.__name__
         framework = self._get_framework(model)
-<<<<<<< HEAD
         # check the model exists upload if not TODO convert to add to queue
         model_type_id = self._set_model(model_name=model_name, framework=framework)
 
         # check the latest training run TODO extract all this stuff
-        training_runs_res = self._api.get_training_runs(
+        training_runs = self._api.get_training_runs(
             project_id=self._project_id,
-            organization_id=self._organization,
+            organization_id=self._organization_id,
             model=model_type_id,
-=======
-
-        # check the model exists upload if not
-        model_type_pk = self._set_model(model_name=model_name, framework=framework)
-
-        # check the latest training run
-        training_runs_res = self._transmission.get(
-            "/collection/training-runs",
-            query_params={
-                "project": self._project,
-                "model": model_type_pk,
-                "organization": self._organization_id,
-            },
->>>>>>> f004df33
-        )
-        training_runs = training_runs_res
+        )
 
         # Create the training run name
         largest = -1
@@ -681,7 +609,6 @@
         training_run_record = Record.create(
             entity="training_run", status=RecordStatus.IN_MEMORY.value
         )
-<<<<<<< HEAD
 
         # sent training run for upload.
         training_run_details = {
@@ -700,19 +627,6 @@
             entity="model_state",
             status=RecordStatus.IN_MEMORY.value,
             dependencies=[training_run_record.id],
-=======
-        # if the upload was successful, add the new training_run to the list to keep the names updated.
-        self._training_run = tr_res.json()["uuid"]
-
-        # upload model state. TODO figure out how this fits with multiple model states.
-        self._upload_model_state(
-            model=model,
-            training_run_pk=self._training_run,
-            dataset_pks=dataset_pks,
-            sequence_num=0,
-            final=True,
-            model_manager=framework,
->>>>>>> f004df33
         )
         self._db.close()
 
@@ -750,7 +664,7 @@
         models = res
         # not checking for more because there is a unique constraint across name and framework on backend.
         if len(models) == 1:
-            return models[0]["id"]
+            return models[0]["uuid"]
         # if we got here that means that the model has not been uploaded yet. So we upload it.
         res = self._api.upload_model(
             organization_id=self._organization,
@@ -760,7 +674,7 @@
         )
         # TODO find out if this checking is ever needed - ie does it ever not return the created model object?
         try:
-            model_id = res["id"]
+            model_id = res["uuid"]
         except KeyError:
             traceback.print_exc()
             resp = self._api.get_models(
@@ -769,7 +683,7 @@
                 name=model_name,
                 framework=framework.name,
             )
-            model_id = resp[0]["id"]
+            model_id = resp[0]["uuid"]
         return model_id
 
     @staticmethod
@@ -787,14 +701,11 @@
                 "Output doesn't match the requirements. Please review the documentation."
             )
 
-<<<<<<< HEAD
-    def _init_project(self, project_name) -> int:
-=======
     def _init_org(self, organization_name: str) -> str:
         orgs_res = self._transmission.get(url_path="/organization/")
-        orgs_res = handle_response(
-            orgs_res, 200, f"There was an issue getting the project: {orgs_res.reason}"
-        )
+        # orgs_res = handle_response(
+        #     orgs_res, 200, f"There was an issue getting the project: {orgs_res.reason}"
+        # ) TODO convert to use api.
         orgs = orgs_res.json()
         for org in orgs:
             if org["name"] == organization_name:
@@ -804,7 +715,6 @@
         )
 
     def _init_project(self, project_name) -> None:
->>>>>>> f004df33
         """
         Initialises the project for the object. If the project does not exist on the server it will be created.
 
@@ -817,7 +727,7 @@
                 organization_id=self._organization,
                 name=project_name,
             )
-            project = project_json[0]["id"]
+            project = project_json[0]["uuid"]
         # errors if list is empty
         except IndexError:
             proj_res = self._api.upload_project(
@@ -826,76 +736,16 @@
                 organization_id=self._organization,
             )
             try:
-<<<<<<< HEAD
-                project = proj_res["id"]
+                project = proj_res["uuid"]
             except KeyError:
                 # we want to know when this happens as this is unusual condition.
                 traceback.print_exc()
                 resp = self._api.get_projects(organization_id=self._organization, name=project_name)
-                project = resp[0]["id"]
+                project = resp[0]["uuid"]
         return project
 
     @staticmethod
     def _aggregate_dataset(datasets: List[str], index) -> DataFrame:
-=======
-                self._project = proj_res.json()["uuid"]
-            except KeyError:
-                print(f"There was an issue: {proj_res.text}")
-                resp = self._transmission.get(
-                    url_path="/collection/projects", query_params={"name": project_name}
-                )
-                resp = handle_response(
-                    resp, 200, f"There was an issue getting the project: {resp.reason}"
-                )
-                self._project = resp.json()[0]["uuid"]
-
-    def _get_project(self, project_name: str) -> Any:
-        """
-        Checks if a project exists on the server. If it does not it will return None otherwise the id of the project.
-
-        :param project_name: str The name of the project.
-
-        :return: int | None The id of the project else None.
-        """
-        project_res = self._transmission.get(
-            url_path="/collection/projects",
-            query_params={"name": project_name, "organization": self._organization_id},
-        )
-        handle_response(
-            project_res, 200, f"There was an issue getting the projects: {project_res.reason}"
-        )
-        if len(project_res.json()) == 0:
-            return None
-        return project_res.json()[0]["uuid"]
-
-    def _create_project(self, project_name: str, description: str = "Please add a description.."):
-        """
-        Creates a new project.
-
-        :param project_name: str The name of the project, must be unique within your Organisation.
-
-        :param description: str Optional The description of the project. This has a default value that can be changed
-            at a later date
-
-        :return: Response The response from the server.
-
-        :raises ValueError if the response status is not 201.
-        """
-        res = self._transmission.send_json(
-            url_path="/collection/projects",
-            obj={
-                "name": project_name,
-                "description": description,
-                "organization": self._organization_id,
-            },
-            query_params={"organization": self._organization_id},
-        )
-        return handle_response(
-            res, expected=201, msg=f"There was an issue creating the project: {res.reason}"
-        )
-
-    def _set_model(self, model_name: str, framework: ModelManagers) -> int:
->>>>>>> f004df33
         """
         Aggregates a list of dataset paths into a single file for upload.
         NOTE the files must be split by row and have the same format otherwise this will fail or cause unexpected format
@@ -903,48 +753,9 @@
         :param datasets:
         :return:
         """
-<<<<<<< HEAD
         loaded_datasets = [pd.read_csv(dset, index_col=index) for dset in datasets]
         aggregated = pd.concat(loaded_datasets, axis=0)
         return aggregated
-=======
-        res = handle_response(
-            self._transmission.get(
-                url_path="/collection/models",
-                query_params={
-                    "organization": self._organization_id,
-                    "project": self._project,
-                    "name": model_name,
-                    "framework": framework.name,
-                },
-            ),
-            expected=200,
-            msg="There was an issue getting the model list",
-        )
-        models = res.json()
-        if len(models) == 1:
-            return models[0]["uuid"]
-        # if we got here that means that the model has not been uploaded yet. So we upload it.
-        res = self._upload_model(model_name=model_name, framework=framework)
-        try:
-            model_pk = res.json()["uuid"]
-        except KeyError:
-            resp = handle_response(
-                self._transmission.get(
-                    url_path="/collection/models",
-                    query_params={
-                        "organization": self._organization_id,
-                        "project": self._project,
-                        "name": model_name,
-                        "framework": framework.name,
-                    },
-                ),
-                expected=200,
-                msg="There was an issue getting the model list",
-            )
-            model_pk = resp.json()[0]["uuid"]
-        return model_pk
->>>>>>> f004df33
 
     @staticmethod
     def _ensure_required_metadata(metadata: Dict, defaults_spec: Dict) -> Dict:
@@ -974,188 +785,6 @@
             metadata[required_key] = default
         return metadata
 
-<<<<<<< HEAD
-=======
-    def _upload_dataset(
-        self,
-        dataset: DataFrame,
-        dataset_name: str,
-        metadata: Dict,
-        parent_hash: Union[int, None],
-        transformation: Union[DatasetTransformation, None],
-    ):
-        # upload a dataset - only works for a single transformation.
-        if not os.path.exists(self._cache_dir):
-            os.makedirs(self._cache_dir)
-
-        # TODO refactor to make multithreading safe.
-        dataset_file_path = save_dataset(
-            dataset, dataset_name, os.path.join(self._cache_dir, uuid.uuid4().__str__())
-        )
-        dset_pk = dataset_hash(dataset, self._project)
-
-        response = post_dataset(
-            transmission=self._transmission,
-            dataset_file_path=dataset_file_path,
-            project_pk=self._project,
-            organization_pk=self._organization_id,
-            name=dataset_name,
-            metadata=metadata,
-            dataset_pk=dset_pk,
-            parent_dataset_hash=str(parent_hash) if parent_hash is not None else None,
-        )
-        handle_response(
-            response, 201, f"There was some issue uploading the dataset: {response.reason}"
-        )
-        # tidy up files.
-        os.remove(dataset_file_path)
-
-        # upload the transformations
-        if response.status_code == 201:
-            if transformation is not None:
-                # upload transformations.
-                self._upload_transformation(
-                    transformation=transformation,
-                    dataset_pk=response.json()["uuid"],
-                )
-
-    def _upload_model(self, model_name: str, framework: ModelManagers):
-        """
-
-        :param model_name:
-        :param framework: instance of seclea_ai.Frameworks
-        :return:
-        """
-        res = self._transmission.send_json(
-            url_path="/collection/models",
-            obj={
-                "organization": self._organization_id,
-                "project": self._project,
-                "name": model_name,
-                "framework": framework.name,
-            },
-            query_params={"organization": self._organization_id, "project": self._project},
-        )
-        return handle_response(
-            res, expected=201, msg=f"There was an issue uploading the model: {res.reason}"
-        )
-
-    def _upload_training_run(
-        self, training_run_name: str, model_pk: int, dataset_pks: List[str], params: Dict
-    ):
-        """
-
-        :param training_run_name: eg. "Training Run 0"
-        :param params: Dict The hyper parameters of the model - can auto extract?
-        :return:
-        """
-        if self._project is None:
-            raise Exception("You need to create a project before uploading a training run")
-        res = self._transmission.send_json(
-            url_path="/collection/training-runs",
-            obj={
-                "organization": self._organization_id,
-                "project": self._project,
-                "datasets": dataset_pks,
-                "model": model_pk,
-                "name": training_run_name,
-                "params": params,
-            },
-            query_params={"organization": self._organization_id, "project": self._project},
-        )
-        return handle_response(
-            res, expected=201, msg=f"There was an issue uploading the training run: {res.reason}"
-        )
-
-    def _upload_model_state(
-        self,
-        model,
-        training_run_pk: int,
-        dataset_pks: List[str],
-        sequence_num: int,
-        final: bool,
-        model_manager: ModelManagers,
-    ):
-        os.makedirs(
-            os.path.join(self._cache_dir, str(training_run_pk)),
-            exist_ok=True,
-        )
-        model_data = serialize(model, model_manager)
-        file_name = f"data-{dataset_pks[0]}-model-{sequence_num}"
-        save_path = os.path.join(Path.home(), f".seclea/{self._project_name}/{training_run_pk}")
-        save_path = save_object(
-            model_data, file_name, save_path, compression=CompressionFactory.ZSTD
-        )
-
-        res = post_model_state(
-            self._transmission,
-            save_path,
-            self._organization_id,
-            self._project,
-            str(training_run_pk),
-            sequence_num,
-            final,
-        )
-
-        # tidy up files.
-        os.remove(save_path)
-
-        res = handle_response(
-            res, expected=201, msg=f"There was an issue uploading a model state: {res.reason}"
-        )
-        return res
-
-    def _upload_transformation(self, transformation: DatasetTransformation, dataset_pk):
-        idx = 0
-        trans_kwargs = {**transformation.data_kwargs, **transformation.kwargs}
-        data = {
-            "name": transformation.func.__name__,
-            "code_raw": inspect.getsource(transformation.func),
-            "code_encoded": encode_func(transformation.func, [], trans_kwargs),
-            "order": idx,
-            "dataset": dataset_pk,
-        }
-        res = self._transmission.send_json(
-            url_path="/collection/dataset-transformations",
-            obj=data,
-            query_params={"organization": self._organization_id, "project": self._project},
-        )
-        res = handle_response(
-            res,
-            expected=201,
-            msg=f"There was an issue uploading the transformations on transformation {idx} with name {transformation.func.__name__}: {res.reason}",
-        )
-        return res
-
-    def _load_transformations(self, training_run_pk: int):
-        """
-        Expects a list of code_encoded as set by upload_transformations.
-        TODO replace or remove
-        """
-        res = self._transmission.get(
-            url_path="/collection/dataset-transformations",
-            query_params={"training_run": training_run_pk},
-        )
-        res = handle_response(
-            res, expected=200, msg=f"There was an issue loading the transformations: {res.reason}"
-        )
-        transformations = list(map(lambda x: x["code_encoded"], res.json()))
-        return list(map(decode_func, transformations))
-
-    @staticmethod
-    def _aggregate_dataset(datasets: List[str], index) -> DataFrame:
-        """
-        Aggregates a list of dataset paths into a single file for upload.
-        NOTE the files must be split by row and have the same format otherwise this will fail or cause unexpected format
-        issues later.
-        :param datasets:
-        :return:
-        """
-        loaded_datasets = [pd.read_csv(dset, index_col=index) for dset in datasets]
-        aggregated = pd.concat(loaded_datasets, axis=0)
-        return aggregated
-
->>>>>>> f004df33
     @staticmethod
     def _get_framework(model) -> ModelManagers:
         module = model.__class__.__module__
