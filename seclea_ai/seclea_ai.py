"""
Description for seclea_ai.py
"""
import copy
import inspect
import logging
import traceback
from pathlib import PurePath, Path
from typing import Dict, List, Union

import numpy as np
import pandas
import pandas as pd
from pandas import DataFrame, Series
from pandas.errors import ParserError
from peewee import SqliteDatabase

from seclea_ai.internal.api.api_interface import Api
from seclea_ai.internal.director import Director
from seclea_ai.internal.exceptions import AuthenticationError, NotFoundError
from seclea_ai.internal.local_db import Record, RecordStatus
from seclea_ai.lib.seclea_utils.core import encode_func
from seclea_ai.lib.seclea_utils.model_management.get_model_manager import ModelManagers
from seclea_ai.transformations import DatasetTransformation
from .lib.seclea_utils.dataset_management.dataset_utils import dataset_hash

logger = logging.getLogger(__name__)


# TODO make context manager
class SecleaAI:
    def __init__(
        self,
        project: str,
        organization: str,
        project_root: str = ".",
        platform_url: str = "https://platform.seclea.com",
        auth_url: str = "https://auth.seclea.com",
        username: str = None,
        password: str = None,
    ):
        """
        Create a SecleaAI object to manage a session. Requires a project name and framework.

        :param project: The name of the project.

        :param organization: The name of the project's organization.

        :param project_root: The path to the root of the project. Default: "."

        :param platform_url: The url of the platform server. Default: "https://platform.seclea.com"

        :param auth_url: The url of the auth server. Default: "https://auth.seclea.com"

        :param username: seclea username

        :param password: seclea password

        :return: SecleaAI object

        :raises: ValueError - if the framework is not supported.

        Example::

            >>> seclea = SecleaAI(project="Test Project", project_root=".")
        """
        self._project = project
        self._organization = organization

        self._settings = {
            "project": project,
            "organization": organization,
            "project_root": project_root,
            "platform_url": platform_url,
            "auth_url": auth_url,
            "cache_dir": PurePath(project_root) / ".seclea" / "cache" / project,
            "offline": False,
        }
        self._db = SqliteDatabase(
            Path.home() / ".seclea" / "seclea_ai.db",
            thread_safe=True,
            pragmas={"journal_mode": "wal"},
        )
        self._api = Api(
            self._settings, username=username, password=password
        )  # TODO add username and password?
        self._project_id = self._init_project(project=project)
        self._settings["project_id"] = self._project_id
        self._training_run = None
        self._director = Director(settings=self._settings, api=self._api)
        logger.debug("Successfully Initialised SecleaAI class")

    def login(self, username=None, password=None) -> None:
        """
        Override login, this also overwrites the stored credentials in ~/.seclea/config.
        Note. In some circumstances the password will be echoed to stdin. This is not a problem in Jupyter Notebooks
        but may appear in scripting usage.

        :return: None

        Example::

            >>> seclea = SecleaAI(project="Test Project")
            >>> seclea.login()
        """
        for i in range(3):
            try:
                self._api.authenticate(username=username, password=password)
            except AuthenticationError as e:
                print(f"Login attempt {i} failed: {e}")
            else:
                return
        raise AuthenticationError("Failed to login.")

    def complete(self):
        # TODO change to make terminate happen after timeout if specified or something.
        self._director.complete()

    def terminate(self):
        self._director.terminate()

    def upload_dataset_split(
        self,
        X: Union[DataFrame, np.ndarray],
        y: Union[DataFrame, np.ndarray],
        dataset_name: str,
        metadata: Dict,
        transformations: List[DatasetTransformation] = None,
    ) -> None:
        """
        Uploads a dataset.

        :param X: DataFrame The samples of the Dataset.

        :param y: Dataframe The labels of the Dataset

        :param dataset_name: The name of the Dataset

        :param metadata: Any metadata about the Dataset. Required keys are:
            "index" and "continuous_features"

        :param transformations: A list of DatasetTransformation's.

                        If your Dataset is large try and call this function more often with less DatasetTransformations
                        as the function currently requires (no. DatasetTransformations x Dataset size) memory.

                        See DatasetTransformation for more details.

        :return: None
        """
        dataset = self._assemble_dataset({"X": X, "y": y})
        # potentially fragile vvv TODO check this vvv
        metadata["outcome_name"] = y.name
        # try and extract the index automatically
        try:
            metadata["index"] = X.index.name
        except AttributeError:
            metadata["index"] = 0
        self.upload_dataset(dataset, dataset_name, metadata, transformations)

    def upload_dataset(
        self,
        dataset: Union[str, List[str], DataFrame],
        dataset_name: str,
        metadata: Dict,
        transformations: List[DatasetTransformation] = None,
    ) -> None:
        """
        Uploads a dataset.

        :param dataset: DataFrame, Path or list of paths to the dataset.
            If a list then they must be split by row only and all
            files must contain column names as a header line.

        :param dataset_name: The name of the dataset.

        :param metadata: Any metadata about the dataset. Note that if using a Path or list of Paths then if there is an
            index that you use when loading the data, it must be specified in the metadata.

        :param transformations: A list of DatasetTransformation's.

                        If your Dataset is large try call this function more often with less DatasetTransformations
                        as the function currently requires no. DatasetTransformations x Dataset size memory to function.

                        See DatasetTransformation for more details.

        :return: None

        Example:: TODO update docs
            >>> seclea = SecleaAI(project="Test Project")
            >>> dataset = pd.read_csv("/test_folder/dataset_file.csv")
            >>> dataset_metadata = {"index": "TransactionID", "outcome_name": "isFraud", "continuous_features": ["TransactionDT", "TransactionAmt"]}
            >>> seclea.upload_dataset(dataset=dataset, dataset_name="Multifile Dataset", metadata=dataset_metadata)

        Example with file::

            >>> seclea.upload_dataset(dataset="/test_folder/dataset_file.csv", dataset_name="Test Dataset", metadata={})
            >>> seclea = SecleaAI(project="Test Project", organization="Test Organization")

        Assuming the files are all in the /test_folder/dataset directory.
        Example with multiple files::

            >>> files = os.listdir("/test_folder/dataset")
            >>> seclea = SecleaAI(project="Test Project")
            >>> dataset_metadata = {"index": "TransactionID", "outcome_name": "isFraud", "continuous_features": ["TransactionDT", "TransactionAmt"]}
            >>> seclea.upload_dataset(dataset=files, dataset_name="Multifile Dataset", metadata=dataset_metadata)


        """
        # processing the final dataset - make sure it's a DataFrame
        if self._project_id is None:
            raise Exception("You need to create a project before uploading a dataset")

        if isinstance(dataset, List):
            dataset = self._aggregate_dataset(dataset, index=metadata["index"])
        elif isinstance(dataset, str):
            dataset = pd.read_csv(dataset, index_col=metadata["index"])

        # TODO replace with dataset_hash fn
        dataset_id = dataset_hash(dataset, self._project_id)

        if transformations is not None:

            parent = self._assemble_dataset(transformations[0].raw_data_kwargs)

            #####
            # Validate parent exists and get metadata - check how often on portal, maybe remove?
            #####
            parent_dset_id = dataset_hash(parent, self._project_id)
            # check parent exists - check local db if not else error.
            try:
                res = self._api.get_dataset(
                    dataset_id=str(parent_dset_id),
                    organization_id=self._organization,
                    project_id=self._project_id,
                )
            except NotFoundError:
                # check local db
                self._db.connect()
                parent_record = Record.get_or_none(Record.key == parent_dset_id)
                self._db.close()
                if parent_record is not None:
                    parent_metadata = parent_record.dataset_metadata
                else:
                    raise AssertionError(
                        "Parent Dataset does not exist on the Platform or locally. Please check your arguments and "
                        "that you have uploaded the parent dataset already"
                    )
            else:
                parent_metadata = res.json()["metadata"]
            #####

            upload_queue = self._generate_intermediate_datasets(
                transformations=transformations,
                dataset_name=dataset_name,
                dataset_id=dataset_id,
                user_metadata=metadata,
                parent=parent,
                parent_metadata=parent_metadata,
            )

            # upload all the datasets and transformations.
            for up_kwargs in upload_queue:
                up_kwargs["project"] = self._project_id
                # add to storage and sending queues
                if up_kwargs["entity"] == "dataset":
                    self._director.store_entity(up_kwargs)
                self._director.send_entity(up_kwargs)
            return

        # this only happens if this has no transformations ie. it is a Raw Dataset.

        # validation
        metadata_defaults_spec = dict(
            continuous_features=[],
            outcome_name=None,
            num_samples=len(dataset),
            favourable_outcome=None,
            unfavourable_outcome=None,
            dataset_type=self._get_dataset_type(dataset),
        )
        try:
            features = (
                dataset.columns
            )  # TODO - drop the outcome name but requires changes on frontend.
        except KeyError:
            # this means outcome was set to None
            features = dataset.columns

        metadata = self._ensure_required_metadata(
            metadata=metadata, defaults_spec=metadata_defaults_spec
        )
        automatic_metadata = dict(
            index=0 if dataset.index.name is None else dataset.index.name,
            split=None,
            features=list(features),
            categorical_features=list(
                set(list(features))
                - set(metadata["continuous_features"]).intersection(set(list(features)))
            ),
        )
        metadata = self._add_required_metadata(metadata=metadata, required_spec=automatic_metadata)

        metadata["categorical_values"] = [
            {col: dataset[col].unique().tolist()} for col in metadata["categorical_features"]
        ]

        # create local db record.
        # TODO make lack of parent more obvious??
        self._db.connect()
        dataset_record = Record.create(
            entity="dataset",
            status=RecordStatus.IN_MEMORY.value,
            key=str(dataset_id),
            dataset_metadata=metadata,
        )
        self._db.close()

        # New arch
        dataset_upload_kwargs = {
            "entity": "dataset",
            "record_id": dataset_record.id,
            "dataset": dataset,
            "dataset_name": dataset_name,
            "dataset_id": dataset_id,
            "metadata": metadata,
            "project": self._project_id,
        }
        # add to storage and sending queues
        self._director.store_entity(dataset_upload_kwargs)
        self._director.send_entity(dataset_upload_kwargs)

    def _generate_intermediate_datasets(
        self, transformations, dataset_name, dataset_id, user_metadata, parent, parent_metadata
    ):

        # setup for generating datasets.
        last = len(transformations) - 1
        upload_queue = list()
        parent_mdata = parent_metadata
        parent_dset = parent

        output = dict()
        # iterate over transformations, assembling intermediate datasets
        # TODO address memory issue of keeping all datasets
        for idx, trans in enumerate(transformations):
            output = trans(output)

            # construct the generated dataset from outputs
            dset = self._assemble_dataset(output)

            dset_metadata = copy.deepcopy(user_metadata)
            # validate and ensure required metadata
            metadata_defaults_spec = dict(
                continuous_features=parent_mdata["continuous_features"],
                outcome_name=parent_mdata["outcome_name"],
                num_samples=len(dset),
                favourable_outcome=parent_mdata["favourable_outcome"],
                unfavourable_outcome=parent_mdata["unfavourable_outcome"],
            )
            dset_metadata = self._ensure_required_metadata(
                metadata=dset_metadata, defaults_spec=metadata_defaults_spec
            )
            try:
                features = (
                    dset.columns
                )  # TODO - drop the outcome name but requires changes on frontend.
            except KeyError:
                # this means outcome was set to None
                features = dset.columns

            automatic_metadata = dict(
                index=0 if dset.index.name is None else dset.index.name,
                split=trans.split if trans is not None else parent_mdata["split"],
                features=list(features),
                categorical_features=list(
                    set(list(features))
                    - set(dset_metadata["continuous_features"]).intersection(set(list(features)))
                ),
            )

            dset_metadata = self._add_required_metadata(
                metadata=dset_metadata, required_spec=automatic_metadata
            )

            dset_metadata["categorical_values"] = [
                {col: dset[col].unique().tolist()} for col in dset_metadata["categorical_features"]
            ]

            # constraints
            if not set(dset_metadata["continuous_features"]).issubset(
                set(dset_metadata["features"])
            ):
                raise ValueError(
                    "Continuous features must be a subset of features. Please check and try again."
                )

            dset_name = f"{dataset_name}-{trans.func.__name__}"  # TODO improve this.

            # handle the final dataset - check generated = passed in.
            if idx == last:
                if (
                    dataset_hash(dset, self._project_id) != dataset_id
                ):  # TODO create or find better exception
                    raise AssertionError(
                        """Generated Dataset does not match the Dataset passed in.
                                     Please check your DatasetTransformation definitions and try again.
                                     Try using less DatasetTransformations if you are having persistent problems"""
                    )
                else:
                    dset_name = dataset_name
            else:
                if dataset_hash(dset, self._project_id) == dataset_hash(
                    parent_dset, self._project_id
                ):
                    raise AssertionError(
                        f"""The transformation {trans.func.__name__} does not change the dataset.
                        Please remove it and try again."""
                    )

            dset_id = dataset_hash(dset, self._project_id)

            # find parent dataset in local db - TODO improve
            self._db.connect()
            parent_record = Record.get_or_none(
                Record.key == dataset_hash(parent_dset, self._project_id)
            )
            parent_dataset_record_id = parent_record.id

            # create local db record.
            dataset_record = Record.create(
                entity="dataset",
                status=RecordStatus.IN_MEMORY.value,
                dependencies=[parent_dataset_record_id],
                key=str(dset_id),
                dataset_metadata=dset_metadata,
            )

            # add data to queue to upload later after final dataset checked
            upload_kwargs = {
                "entity": "dataset",
                "record_id": dataset_record.id,
                "dataset": copy.deepcopy(dset),  # TODO change keys
                "dataset_name": copy.deepcopy(dset_name),
                "dataset_id": dset_id,
                "metadata": dset_metadata,
            }
            # update the parent dataset - these chained transformations only make sense if they are pushing the
            # same dataset through multiple transformations.
            parent_dset = copy.deepcopy(dset)
            parent_mdata = copy.deepcopy(dset_metadata)
            upload_queue.append(upload_kwargs)

            # add dependency to dataset
            trans_record = Record.create(
                entity="transformation",
                status=RecordStatus.IN_MEMORY.value,
                dependencies=[dataset_record.id],
            )
            self._db.close()

            # TODO unpack transformation into kwargs for upload - need to create trans upload func first.
            trans_kwargs = {**trans.data_kwargs, **trans.kwargs}
            transformation_kwargs = {
                "entity": "transformation",
                "record_id": trans_record.id,
                "name": trans.func.__name__,
                "code_raw": inspect.getsource(trans.func),
                "code_encoded": encode_func(trans.func, [], trans_kwargs),
            }
            upload_queue.append(transformation_kwargs)
            # update parent to next dataset in queue
            parent_dataset_record_id = dataset_record.id

        return upload_queue

    def upload_training_run_split(
        self,
        model,
        X_train: DataFrame,
        y_train: Union[DataFrame, Series],
        X_test: DataFrame = None,
        y_test: Union[DataFrame, Series] = None,
        X_val: Union[DataFrame, Series] = None,
        y_val: Union[DataFrame, Series] = None,
    ) -> None:
        """
        Takes a model and extracts the necessary data for uploading the training run.

        :param model: An ML Model instance. This should be one of {sklearn.Estimator, xgboost.Booster, lgbm.Boster}.

        :param X_train: Samples of the dataset that the model is trained on

        :param y_train: Labels of the dataset that the model is trained on.

        :param X_test: Samples of the dataset that the model is trained on

        :param y_test: Labels of the dataset that the model is trained on.

        :param X_val: Samples of the dataset that the model is trained on

        :param y_val: Labels of the dataset that the model is trained on.

        :return: None
        """
        train_dataset = self._assemble_dataset({"X": X_train, "y": y_train})
        test_dataset = None
        val_dataset = None
        if X_test is not None and y_test is not None:
            test_dataset = self._assemble_dataset({"X": X_test, "y": y_test})
        if X_val is not None and y_val is not None:
            val_dataset = self._assemble_dataset({"X": X_val, "y": y_val})

        self.upload_training_run(model, train_dataset, test_dataset, val_dataset)

    def upload_training_run(
        self,
        model,
        train_dataset: DataFrame,
        test_dataset: DataFrame = None,
        val_dataset: DataFrame = None,
    ) -> None:
        """
        Takes a model and extracts the necessary data for uploading the training run.

        :param model: An ML Model instance. This should be one of {sklearn.Estimator, xgboost.Booster, lgbm.Boster}.

        :param train_dataset: DataFrame The Dataset that the model is trained on.

        :param test_dataset: DataFrame The Dataset that the model is trained on.

        :param val_dataset: DataFrame The Dataset that the model is trained on.

        :return: None

        Example::

            >>> seclea = SecleaAI(project="Test Project")
            >>> dataset = pd.read_csv(<dataset_name>)
            >>> model = LogisticRegressionClassifier()
            >>> model.fit(X, y)
            >>> seclea.upload_training_run(
                    model,
                    framework=seclea_ai.Frameworks.SKLEARN,
                    dataset_name="Test Dataset",
                )
        """
        # TODO check if we need this auth check here or if we can do better.
        self._api.authenticate()

        # validate the splits? maybe later when we have proper Dataset class to manage these things.
        dataset_ids = [
            dataset_hash(dataset, self._project_id)
            for dataset in [train_dataset, test_dataset, val_dataset]
            if dataset is not None
        ]

        # Model stuff
        model_name = model.__class__.__name__
        framework = self._get_framework(model)
        # check the model exists upload if not TODO convert to add to queue
        model_type_id = self._set_model(model_name=model_name, framework=framework)

        # check the latest training run TODO extract all this stuff
        training_runs_res = self._api.get_training_runs(
            project_id=self._project_id,
            organization_id=self._organization,
            model=model_type_id,
        )
        training_runs = training_runs_res.json()

        # Create the training run name
        largest = -1
        for training_run in training_runs:
            num = int(training_run["name"].split(" ")[2])
            if num > largest:
                largest = num
        training_run_name = f"Training Run {largest + 1}"

        # extract params from the model
        params = framework.value.get_params(model)

        # search for datasets in local db? Maybe not needed..

        # create record
        self._db.connect()
        training_run_record = Record.create(
            entity="training_run", status=RecordStatus.IN_MEMORY.value
        )

        # sent training run for upload.
        training_run_details = {
            "entity": "training_run",
            "record_id": training_run_record.id,
            "project": self._project_id,
            "training_run_name": training_run_name,
            "model_id": model_type_id,
            "dataset_ids": dataset_ids,
            "params": params,
        }
        self._director.send_entity(training_run_details)

        # create local db record
        model_state_record = Record.create(
            entity="model_state",
            status=RecordStatus.IN_MEMORY.value,
            dependencies=[training_run_record.id],
        )
        self._db.close()

        # send model state for save and upload
        # TODO make a function interface rather than the queue interface. Need a response to confirm it is okay.
        model_state_details = {
            "entity": "model_state",
            "record_id": model_state_record.id,
            "model": model,
            "sequence_num": 0,
            "final": True,
            "model_manager": framework,  # TODO move framework to sender.
        }
        self._director.store_entity(model_state_details)
        self._director.send_entity(model_state_details)

    def _set_model(self, model_name: str, framework: ModelManagers) -> int:
        """
        Set the model for this session.
        Checks if it has already been uploaded. If not it will upload it.zg

        :param model_name: The name for the architecture/algorithm. eg. "GradientBoostedMachine" or "3-layer CNN".

        :return: int The model id.

        :raises: ValueError - if the framework is not one of the supported frameworks or if there is an issue uploading
         the model.
        """
        res = self._api.get_models(
            organization_id=self._organization,
            project_id=self._project_id,
            name=model_name,
            framework=framework.name,
        )
        models = res.json()
        # not checking for more because there is a unique constraint across name and framework on backend.
        if len(models) == 1:
            return models[0]["id"]
        # if we got here that means that the model has not been uploaded yet. So we upload it.
        res = self._api.upload_model(
            organization_id=self._organization,
            project_id=self._project_id,
            model_name=model_name,
            framework_name=framework.name,
        )
        # TODO find out if this checking is ever needed - ie does it ever not return the created model object?
        try:
            model_id = res.json()["id"]
        except KeyError:
            traceback.print_exc()
            resp = self._api.get_models(
                organization_id=self._organization,
                project_id=self._project_id,
                name=model_name,
                framework=framework.name,
            )
            model_id = resp.json()[0]["id"]
        return model_id

    @staticmethod
    def _assemble_dataset(
        x: Union[DataFrame, Series], y: Union[DataFrame, Series] = None
    ) -> DataFrame:
        try:
            expected_arg_type = Union[DataFrame, Series]
            if not isinstance(x, expected_arg_type.__args__):
                x = DataFrame(x)

            if y is None:
                return x

            # TODO: review this logic is flawed? typing is specified so val should not be of another type...
            if not isinstance(y, expected_arg_type.__args__):
                y = DataFrame(y)
            return pd.concat([x, y], axis=1)
        except Exception as e:
            raise TypeError(f"Failed to assemble datasets: {type(x), type(y)} with error: {e}")

    def _init_project(self, project) -> int:
        """
        Initialises the project for the object. If the project does not exist on the server it will be created.

        :param project: The name of the project

        :return: None
        """
<<<<<<< HEAD
        project = self._get_project(project)
        if project is None:
=======
        try:
            project = self._api.get_project(
                project_id=project_name, organization_id=self._organization
            )
        except NotFoundError:
>>>>>>> 186c2550
            proj_res = self._api.upload_project(
                name=project,
                description="Please add a description...",
                organization_id=self._organization,
            )
            try:
                project = proj_res.json()["id"]
            except KeyError:
<<<<<<< HEAD
                resp = self._api.get_projects(organization_id=self._organization, name=project)
                project = resp.json()[0]["id"]
        return project

    def _get_project(self, project: str) -> Any:
        """
        Checks if a project exists on the server. If it does not it will return None otherwise the id of the project.

        :param project: str The name of the project.

        :return: int | None The id of the project else None.
        """
        project_res = self._api.get_projects(organization_id=self._organization, name=project)
        if len(project_res.json()) == 0:
            return None
        return project_res.json()[0]["id"]

=======
                # we want to know when this happens as this is unusual condition.
                traceback.print_exc()
                resp = self._api.get_projects(organization_id=self._organization, name=project_name)
                project = resp.json()[0]["id"]
        return project

>>>>>>> 186c2550
    @staticmethod
    def _aggregate_dataset(datasets: List[str], index) -> DataFrame:
        """
        Aggregates a list of dataset paths into a single file for upload.
        NOTE the files must be split by row and have the same format otherwise this will fail or cause unexpected format
        issues later.
        :param datasets:
        :return:
        """
        loaded_datasets = [pd.read_csv(dset, index_col=index) for dset in datasets]
        aggregated = pd.concat(loaded_datasets, axis=0)
        return aggregated

    @staticmethod
    def _ensure_required_metadata(metadata: Dict, defaults_spec: Dict) -> Dict:
        """
        Ensures that required metadata that can be specified by the user are filled.
        @param metadata: The metadata dict
        @param defaults_spec:
        @return: metadata
        """
        for required_key, default in defaults_spec.items():
            try:
                if metadata[required_key] is None:
                    metadata[required_key] = default
            except KeyError:
                metadata[required_key] = default
        return metadata

    @staticmethod
    def _add_required_metadata(metadata: Dict, required_spec: Dict) -> Dict:
        """
        Adds required - non user specified fields to the metadata
        @param metadata: The metadata dict
        @param required_spec:
        @return: metadata
        """
        for required_key, default in required_spec.items():
            metadata[required_key] = default
        return metadata

    @staticmethod
    def _get_framework(model) -> ModelManagers:
        module = model.__class__.__module__
        # order is important as xgboost and lightgbm contain sklearn compliant packages.
        # TODO check if we can treat them as sklearn but for now we avoid that issue by doing sklearn last.
        if "xgboost" in module:
            return ModelManagers.XGBOOST
        elif "lightgbm" in module:
            return ModelManagers.LIGHTGBM
        # TODO improve to exclude other keras backends...
        elif "tensorflow" in module or "keras" in module:
            return ModelManagers.TENSORFLOW
        elif "sklearn" in module:
            return ModelManagers.SKLEARN
        else:
            return ModelManagers.NOT_IMPORTED

    @staticmethod
    def _get_dataset_type(dataset: DataFrame) -> str:
        if not np.issubdtype(dataset.index.dtype, np.integer):
            try:
                pd.to_datetime(dataset.index.values)
            except (ParserError, ValueError):  # Can't convert some
                return "tabular"
            return "time_series"
        return "tabular"

    def dataset_flow(self):
        """
        user specifies reference to data
        user loads some object of type unknown [Dataframe, Serries, Numpy, Tensorflow loaders, pytorch loaders] representing a dataset using specification
        -> We want the user to use our interface to load/manage the above data.
        -> the above needs to stick as close the the original functionality as possible whilst allowing us to control
        """
        ...<|MERGE_RESOLUTION|>--- conflicted
+++ resolved
@@ -1,6 +1,7 @@
 """
 Description for seclea_ai.py
 """
+import os
 import copy
 import inspect
 import logging
@@ -9,7 +10,6 @@
 from typing import Dict, List, Union
 
 import numpy as np
-import pandas
 import pandas as pd
 from pandas import DataFrame, Series
 from pandas.errors import ParserError
@@ -27,22 +27,21 @@
 logger = logging.getLogger(__name__)
 
 
-# TODO make context manager
 class SecleaAI:
     def __init__(
-        self,
-        project: str,
-        organization: str,
-        project_root: str = ".",
-        platform_url: str = "https://platform.seclea.com",
-        auth_url: str = "https://auth.seclea.com",
-        username: str = None,
-        password: str = None,
+            self,
+            project_name: str,
+            organization: str,
+            project_root: str = ".",
+            platform_url: str = "https://platform.seclea.com",
+            auth_url: str = "https://auth.seclea.com",
+            username: str = None,
+            password: str = None,
     ):
         """
         Create a SecleaAI object to manage a session. Requires a project name and framework.
 
-        :param project: The name of the project.
+        :param project_name: The name of the project.
 
         :param organization: The name of the project's organization.
 
@@ -64,16 +63,16 @@
 
             >>> seclea = SecleaAI(project="Test Project", project_root=".")
         """
-        self._project = project
+        self._project = project_name
         self._organization = organization
 
         self._settings = {
-            "project": project,
+            "project": project_name,
             "organization": organization,
             "project_root": project_root,
             "platform_url": platform_url,
             "auth_url": auth_url,
-            "cache_dir": PurePath(project_root) / ".seclea" / "cache" / project,
+            "cache_dir": PurePath(project_root) / ".seclea" / "cache" / project_name,
             "offline": False,
         }
         self._db = SqliteDatabase(
@@ -84,7 +83,7 @@
         self._api = Api(
             self._settings, username=username, password=password
         )  # TODO add username and password?
-        self._project_id = self._init_project(project=project)
+        self._project_id = self._init_project(project_name=project_name)
         self._settings["project_id"] = self._project_id
         self._training_run = None
         self._director = Director(settings=self._settings, api=self._api)
@@ -120,17 +119,17 @@
         self._director.terminate()
 
     def upload_dataset_split(
-        self,
-        X: Union[DataFrame, np.ndarray],
-        y: Union[DataFrame, np.ndarray],
-        dataset_name: str,
-        metadata: Dict,
-        transformations: List[DatasetTransformation] = None,
+            self,
+            x: Union[DataFrame, np.ndarray],
+            y: Union[DataFrame, np.ndarray],
+            dataset_name: str,
+            metadata: Dict,
+            transformations: List[DatasetTransformation] = None,
     ) -> None:
         """
         Uploads a dataset.
 
-        :param X: DataFrame The samples of the Dataset.
+        :param x: DataFrame The samples of the Dataset.
 
         :param y: Dataframe The labels of the Dataset
 
@@ -148,22 +147,22 @@
 
         :return: None
         """
-        dataset = self._assemble_dataset({"X": X, "y": y})
+        dataset = self._assemble_dataset(x=x, y=y)
         # potentially fragile vvv TODO check this vvv
         metadata["outcome_name"] = y.name
         # try and extract the index automatically
         try:
-            metadata["index"] = X.index.name
+            metadata["index"] = x.index.name
         except AttributeError:
             metadata["index"] = 0
         self.upload_dataset(dataset, dataset_name, metadata, transformations)
 
     def upload_dataset(
-        self,
-        dataset: Union[str, List[str], DataFrame],
-        dataset_name: str,
-        metadata: Dict,
-        transformations: List[DatasetTransformation] = None,
+            self,
+            dataset: Union[str, List[str], DataFrame],
+            dataset_name: str,
+            metadata: Dict,
+            transformations: List[DatasetTransformation] = None,
     ) -> None:
         """
         Uploads a dataset.
@@ -187,7 +186,7 @@
         :return: None
 
         Example:: TODO update docs
-            >>> seclea = SecleaAI(project="Test Project")
+            >>> seclea = SecleaAI(project_name="Test Project")
             >>> dataset = pd.read_csv("/test_folder/dataset_file.csv")
             >>> dataset_metadata = {"index": "TransactionID", "outcome_name": "isFraud", "continuous_features": ["TransactionDT", "TransactionAmt"]}
             >>> seclea.upload_dataset(dataset=dataset, dataset_name="Multifile Dataset", metadata=dataset_metadata)
@@ -195,13 +194,13 @@
         Example with file::
 
             >>> seclea.upload_dataset(dataset="/test_folder/dataset_file.csv", dataset_name="Test Dataset", metadata={})
-            >>> seclea = SecleaAI(project="Test Project", organization="Test Organization")
+            >>> seclea = SecleaAI(project_name="Test Project", organization="Test Organization")
 
         Assuming the files are all in the /test_folder/dataset directory.
         Example with multiple files::
 
             >>> files = os.listdir("/test_folder/dataset")
-            >>> seclea = SecleaAI(project="Test Project")
+            >>> seclea = SecleaAI(project_name="Test Project")
             >>> dataset_metadata = {"index": "TransactionID", "outcome_name": "isFraud", "continuous_features": ["TransactionDT", "TransactionAmt"]}
             >>> seclea.upload_dataset(dataset=files, dataset_name="Multifile Dataset", metadata=dataset_metadata)
 
@@ -220,8 +219,7 @@
         dataset_id = dataset_hash(dataset, self._project_id)
 
         if transformations is not None:
-
-            parent = self._assemble_dataset(transformations[0].raw_data_kwargs)
+            parent = self._assemble_dataset(*transformations[0].raw_data_kwargs.values())
 
             #####
             # Validate parent exists and get metadata - check how often on portal, maybe remove?
@@ -331,7 +329,7 @@
         self._director.send_entity(dataset_upload_kwargs)
 
     def _generate_intermediate_datasets(
-        self, transformations, dataset_name, dataset_id, user_metadata, parent, parent_metadata
+            self, transformations, dataset_name, dataset_id, user_metadata, parent, parent_metadata
     ):
 
         # setup for generating datasets.
@@ -347,7 +345,7 @@
             output = trans(output)
 
             # construct the generated dataset from outputs
-            dset = self._assemble_dataset(output)
+            dset = self._assemble_dataset(*output.values())
 
             dset_metadata = copy.deepcopy(user_metadata)
             # validate and ensure required metadata
@@ -389,7 +387,7 @@
 
             # constraints
             if not set(dset_metadata["continuous_features"]).issubset(
-                set(dset_metadata["features"])
+                    set(dset_metadata["features"])
             ):
                 raise ValueError(
                     "Continuous features must be a subset of features. Please check and try again."
@@ -400,7 +398,7 @@
             # handle the final dataset - check generated = passed in.
             if idx == last:
                 if (
-                    dataset_hash(dset, self._project_id) != dataset_id
+                        dataset_hash(dset, self._project_id) != dataset_id
                 ):  # TODO create or find better exception
                     raise AssertionError(
                         """Generated Dataset does not match the Dataset passed in.
@@ -411,7 +409,7 @@
                     dset_name = dataset_name
             else:
                 if dataset_hash(dset, self._project_id) == dataset_hash(
-                    parent_dset, self._project_id
+                        parent_dset, self._project_id
                 ):
                     raise AssertionError(
                         f"""The transformation {trans.func.__name__} does not change the dataset.
@@ -475,14 +473,14 @@
         return upload_queue
 
     def upload_training_run_split(
-        self,
-        model,
-        X_train: DataFrame,
-        y_train: Union[DataFrame, Series],
-        X_test: DataFrame = None,
-        y_test: Union[DataFrame, Series] = None,
-        X_val: Union[DataFrame, Series] = None,
-        y_val: Union[DataFrame, Series] = None,
+            self,
+            model,
+            X_train: DataFrame,
+            y_train: Union[DataFrame, Series],
+            X_test: DataFrame = None,
+            y_test: Union[DataFrame, Series] = None,
+            X_val: Union[DataFrame, Series] = None,
+            y_val: Union[DataFrame, Series] = None,
     ) -> None:
         """
         Takes a model and extracts the necessary data for uploading the training run.
@@ -503,22 +501,22 @@
 
         :return: None
         """
-        train_dataset = self._assemble_dataset({"X": X_train, "y": y_train})
+        train_dataset = self._assemble_dataset(x=X_train,y=y_train)
         test_dataset = None
         val_dataset = None
         if X_test is not None and y_test is not None:
-            test_dataset = self._assemble_dataset({"X": X_test, "y": y_test})
+            test_dataset = self._assemble_dataset(x=X_test,y=y_test)
         if X_val is not None and y_val is not None:
-            val_dataset = self._assemble_dataset({"X": X_val, "y": y_val})
+            val_dataset = self._assemble_dataset(x=X_val,y=y_val)
 
         self.upload_training_run(model, train_dataset, test_dataset, val_dataset)
 
     def upload_training_run(
-        self,
-        model,
-        train_dataset: DataFrame,
-        test_dataset: DataFrame = None,
-        val_dataset: DataFrame = None,
+            self,
+            model,
+            train_dataset: DataFrame,
+            test_dataset: DataFrame = None,
+            val_dataset: DataFrame = None,
     ) -> None:
         """
         Takes a model and extracts the necessary data for uploading the training run.
@@ -535,10 +533,10 @@
 
         Example::
 
-            >>> seclea = SecleaAI(project="Test Project")
+            >>> seclea = SecleaAI(project_name="Test Project")
             >>> dataset = pd.read_csv(<dataset_name>)
             >>> model = LogisticRegressionClassifier()
-            >>> model.fit(X, y)
+            >>> model.fit(x, y)
             >>> seclea.upload_training_run(
                     model,
                     framework=seclea_ai.Frameworks.SKLEARN,
@@ -624,7 +622,7 @@
     def _set_model(self, model_name: str, framework: ModelManagers) -> int:
         """
         Set the model for this session.
-        Checks if it has already been uploaded. If not it will upload it.zg
+        Checks if it has already been uploaded. If not it will upload it.
 
         :param model_name: The name for the architecture/algorithm. eg. "GradientBoostedMachine" or "3-layer CNN".
 
@@ -666,7 +664,7 @@
 
     @staticmethod
     def _assemble_dataset(
-        x: Union[DataFrame, Series], y: Union[DataFrame, Series] = None
+            x: Union[DataFrame, Series], y: Union[DataFrame, Series] = None
     ) -> DataFrame:
         try:
             expected_arg_type = Union[DataFrame, Series]
@@ -683,7 +681,7 @@
         except Exception as e:
             raise TypeError(f"Failed to assemble datasets: {type(x), type(y)} with error: {e}")
 
-    def _init_project(self, project) -> int:
+    def _init_project(self, project_name) -> int:
         """
         Initialises the project for the object. If the project does not exist on the server it will be created.
 
@@ -691,50 +689,23 @@
 
         :return: None
         """
-<<<<<<< HEAD
-        project = self._get_project(project)
-        if project is None:
-=======
         try:
             project = self._api.get_project(
                 project_id=project_name, organization_id=self._organization
             )
         except NotFoundError:
->>>>>>> 186c2550
             proj_res = self._api.upload_project(
-                name=project,
+                name=project_name,
                 description="Please add a description...",
                 organization_id=self._organization,
             )
             try:
                 project = proj_res.json()["id"]
             except KeyError:
-<<<<<<< HEAD
-                resp = self._api.get_projects(organization_id=self._organization, name=project)
-                project = resp.json()[0]["id"]
-        return project
-
-    def _get_project(self, project: str) -> Any:
-        """
-        Checks if a project exists on the server. If it does not it will return None otherwise the id of the project.
-
-        :param project: str The name of the project.
-
-        :return: int | None The id of the project else None.
-        """
-        project_res = self._api.get_projects(organization_id=self._organization, name=project)
-        if len(project_res.json()) == 0:
-            return None
-        return project_res.json()[0]["id"]
-
-=======
-                # we want to know when this happens as this is unusual condition.
-                traceback.print_exc()
                 resp = self._api.get_projects(organization_id=self._organization, name=project_name)
                 project = resp.json()[0]["id"]
         return project
 
->>>>>>> 186c2550
     @staticmethod
     def _aggregate_dataset(datasets: List[str], index) -> DataFrame:
         """
