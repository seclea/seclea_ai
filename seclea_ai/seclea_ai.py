"""
Description for seclea_ai.py
"""
import inspect
import json
import os
from pathlib import Path
from typing import Any, Callable, Dict, List, Optional, Tuple, Union

import pandas as pd
from pandas import DataFrame
from requests import Response

from seclea_ai.authentication import AuthenticationService
from seclea_ai.exceptions import AuthenticationError
from seclea_ai.seclea_utils.core import (
    CompressionFactory,
    RequestWrapper,
    Zstd,
    decode_func,
    encode_func,
    load_object,
    save_object,
)
from seclea_ai.seclea_utils.model_management.get_model_manager import (
    ModelManagers,
    deserialize,
    serialize,
)
<<<<<<< HEAD
=======
from seclea_ai.seclea_utils.model_management.get_model_manager import Frameworks, get_model_manager
>>>>>>> 29d83a14


def handle_response(res: Response, expected: int, msg: str) -> Response:
    """
    Handle responses from the server

    :param res: Response The response from the server.

    :param expected: int The expected HTTP status code (ie. 200, 201 etc.)

    :param msg: str The message to include in the Exception that is raised if the response doesn't have the expected
        status code

    :return: Response

    :raises: ValueError - if the response code doesn't match the expected code.

    """
    if not res.status_code == expected:
        raise ValueError(
            f"Response Status code {res.status_code}, expected:{expected}. \n{msg} - {res.reason} - {res.text}"
        )
    return res


class SecleaAI:
    def __init__(
        self,
        project_name: str,
        organization: str,
        platform_url: str = "https://platform.seclea.com",
        auth_url: str = "https://auth.seclea.com",
        username: str = None,
        password: str = None,
    ):
        """
        Create a SecleaAI object to manage a session. Requires a project name and framework.

        :param project_name: The name of the project

        :param platform_url: The url of the platform server. Default: "https://platform.seclea.com"

        :param auth_url: The url of the auth server. Default: "https://auth.seclea.com"

        :param username: seclea username

        :param password: seclea password

        :return: SecleaAI object

        :raises: ValueError - if the framework is not supported.

        Example::

            >>> seclea = SecleaAI(project_name="Test Project")
        """
        self._auth_service = AuthenticationService(RequestWrapper(auth_url))
        self._transmission = RequestWrapper(server_root_url=platform_url)
        self._auth_service.authenticate(self._transmission, username=username, password=password)
        self._project = None
        self._project_name = project_name
        self._organization = organization
        self._available_frameworks = {"sklearn", "xgboost", "lightgbm"}
        self._training_run = None
        self._cache_dir = os.path.join(Path.home(), f".seclea/{self._project_name}")
        self._init_project(project_name=project_name)
        print("success")

    def login(self, username=None, password=None) -> None:
        """
        Override login, this also overwrites the stored credentials in ~/.seclea/config.
        Note. In some circumstances the password will be echoed to stdin. This is not a problem in Jupyter Notebooks
        but may appear in scripting usage.

        :return: None

        Example::

            >>> seclea = SecleaAI(project_name="Test Project")
            >>> seclea.login()
        """
        success = False
        for i in range(3):
            try:
                self._auth_service.authenticate(
                    self._transmission, username=username, password=password
                )
                success = True
                break
            except AuthenticationError as e:
                print(e)
        if not success:
            raise AuthenticationError("Failed to login.")

    def upload_dataset(
        self,
        dataset: Union[str, List[str], DataFrame],
        dataset_name: str,
        metadata: Dict,
        parent: DataFrame = None,
        transformations: List[
            Union[Callable, Tuple[Callable, Optional[List], Optional[Dict]]]
        ] = None,
    ):
        """
        Uploads a dataset.

        :param dataset: Path or list of paths to the dataset or DataFrame containing the dataset.
            If a list then they must be split by row only and all
            files must contain column names as a header line.

        :param dataset_name: The name of the dataset.

        :param metadata: Any metadata about the dataset.

        :param parent: DataFrame The parent dataset this one derives from.

        :param transformations: A list of functions that preprocess the Dataset.
            These need to be structured in a particular way:
                [(<function name>, [<list of args>], {<dict of keyword arguments>}), ...] eg.
                [(test_function, [12, "testing"], {"test_argument": 23})]

                If there are no arguments or keyword arguments
                these may be omitted.

                Don't include the original Dataframe input as an argument. See the tutorial for more
                detailed information and examples.

        :return: None

        Example::

            >>> seclea = SecleaAI(project_name="Test Project")
            >>> seclea.upload_dataset(dataset="/test_folder/dataset_file.csv", dataset_name="Test Dataset", metadata={})

        Assuming the files are all in the /test_folder/dataset directory.
        Example with multiple files::

            >>> files = os.listdir("/test_folder/dataset")
            >>> seclea = SecleaAI(project_name="Test Project")
            >>> dataset_metadata = {"index": "TransactionID", "outcome_name": "isFraud", "continuous_features": ["TransactionDT", "TransactionAmt"]}
            >>> seclea.upload_dataset(dataset=files, dataset_name="Multifile Dataset", metadata=dataset_metadata)

        Example with DataFrame::

            >>> seclea = SecleaAI(project_name="Test Project")
            >>> dataset = pd.read_csv("/test_folder/dataset_file.csv")
            >>> dataset_metadata = {"index": "TransactionID", "outcome_name": "isFraud", "continuous_features": ["TransactionDT", "TransactionAmt"]}
            >>> seclea.upload_dataset(dataset=dataset, dataset_name="Multifile Dataset", metadata=dataset_metadata)
        """
        if self._project is None:
            raise Exception("You need to create a project before uploading a dataset")
        if isinstance(dataset, List):
            dataset = self._aggregate_dataset(dataset)
        if isinstance(dataset, DataFrame):
            if not os.path.exists(self._cache_dir):
                os.makedirs(self._cache_dir)
            temp_path = os.path.join(self._cache_dir, "temp_dataset.csv")
            dataset.to_csv(temp_path, index=False)
        else:
            dataset = pd.read_csv(dataset, index_col=metadata["index"])

        comp_path = f"{temp_path}/compressed"
        rb = open(temp_path, "rb")
        save_object(rb, comp_path, compression=CompressionFactory.ZSTD)
        dataset_hash = pd.util.hash_pandas_object(dataset).sum()
        dataset = comp_path

        dataset_hash = hash(dataset_hash + self._project)
        from svc.api.collection.dataset import post_dataset

        response = post_dataset(
            transmission=self._transmission,
            dataset_file_path=dataset,
            project_pk=self._project,
            organization_pk=self._organization,
            name=dataset_name,
            metadata=metadata,
            dataset_hash=str(dataset_hash),
            parent_dataset_hash=str(hash(pd.util.hash_pandas_object(parent).sum() + self._project))
            if parent is not None
            else None,
            delete=True,
        )
        handle_response(
            response, 201, f"There was some issue uploading the dataset: {response.text}"
        )

        if response.status_code == 201 and transformations is not None:
            # upload transformations.
            self._upload_transformations(
                transformations=self._process_transformations(transformations),
                dataset_pk=str(dataset_hash),
            )

<<<<<<< HEAD
    def upload_training_run(self, model, dataset: DataFrame, framework: ModelManagers):
=======
    def upload_training_run(
        self,
        model,
        framework: Frameworks,
        dataset: DataFrame,
    ):
>>>>>>> 29d83a14
        """
        Takes a model and extracts the necessary data for uploading the training run.

        :param model: An ML Model instance. This should be one of {sklearn.Estimator, xgboost.Booster, lgbm.Boster}.

        :param framework: The framework being used. One of {"sklearn", "xgboost", "lgbm"}.

        :param dataset_name: The name of the Dataset, this is set upon Dataset upload.

        :return: None

        Example::

            >>> seclea = SecleaAI(project_name="Test Project")
            >>> dataset = pd.read_csv(<dataset_name>)
            >>> model = LogisticRegressionClassifier()
            >>> model.fit(X, y)
            >>> seclea.upload_training_run(
                    model,
                    framework=seclea_ai.Frameworks.SKLEARN,
                    dataset_name="Test Dataset",
                )
        """
        self._auth_service.authenticate(self._transmission)
        # check the dataset exists prompt if not
        dataset_pk = str(hash(pd.util.hash_pandas_object(dataset).sum() + self._project))

        model_name = model.__class__.__name__

        # check the model exists upload if not
        model_type_pk = self._set_model(model_name=model_name, framework=framework)

        # check the latest training run
        training_runs_res = self._transmission.get(
            "/collection/training-runs",
            query_params={
                "project": self._project,
                "model": model_type_pk,
                "organization": self._organization,
            },
        )
        training_runs = training_runs_res.json()

        # Create the training run name
        largest = -1
        for training_run in training_runs:
            num = int(training_run["name"].split(" ")[2])
            if num > largest:
                largest = num
        training_run_name = f"Training Run {largest + 1}"

        # extract params from the model
        params = framework.value.get_params(model)

        # upload training run
        tr_res = self._upload_training_run(
            training_run_name=training_run_name,
            model_pk=model_type_pk,
            dataset_pk=dataset_pk,
            params=params,
        )
        # if the upload was successful, add the new training_run to the list to keep the names updated.
        self._training_run = tr_res.json()["id"]

        # upload model state. TODO figure out how this fits with multiple model states.
        self._upload_model_state(
            model=model,
            training_run_pk=self._training_run,
            sequence_num=0,
            final=True,
            model_manager=framework,
        )

    def _init_project(self, project_name) -> None:
        """
        Initialises the project for the object. If the project does not exist on the server it will be created.

        :param project_name: The name of the project

        :return: None
        """
        self._project = self._get_project(project_name)
        if self._project is None:
            proj_res = self._create_project(project_name=project_name)
            try:
                self._project = proj_res.json()["id"]
            except KeyError:
                print(f"There was an issue: {proj_res.text}")
                resp = self._transmission.get(
                    url_path="/collection/projects", query_params={"name": project_name}
                )
                resp = handle_response(
                    resp, 200, f"There was an issue getting the project: {resp.text}"
                )
                self._project = resp.json()[0]["id"]

    def _get_project(self, project_name: str) -> Any:
        """
        Checks if a project exists on the server. If it does not it will return None otherwise the id of the project.

        :param project_name: str The name of the project.

        :return: int | None The id of the project else None.
        """
        project_res = self._transmission.get(
            url_path="/collection/projects",
            query_params={"name": project_name, "organization": self._organization},
        )
        handle_response(
            project_res, 200, f"There was an issue getting the projects: {project_res.text}"
        )
        if len(project_res.json()) == 0:
            return None
        return project_res.json()[0]["id"]

    def _create_project(self, project_name: str, description: str = "Please add a description.."):
        """
        Creates a new project.

        :param project_name: str The name of the project, must be unique within your Organisation.

        :param description: str Optional The description of the project. This has a default value that can be changed
            at a later date

        :return: Response The response from the server.

        :raises ValueError if the response status is not 201.
        """
        res = self._transmission.send_json(
            url_path="/collection/projects",
            obj={
                "name": project_name,
                "description": description,
                "organization": self._organization,
            },
            query_params={"organization": self._organization},
        )
        return handle_response(
            res, expected=201, msg=f"There was an issue creating the project: {res.text}"
        )

    def _set_model(self, model_name: str, framework: ModelManagers) -> int:
        """
        Set the model for this session.
        Checks if it has already been uploaded. If not it will upload it.

        :param model_name: The name for the architecture/algorithm. eg. "GradientBoostedMachine" or "3-layer CNN".

        :return: int The model id.

        :raises: ValueError - if the framework is not one of the supported frameworks or if there is an issue uploading
         the model.

        Example::

            >>> seclea = SecleaAI(project_name="Test Project", framework="seclea_ai.Frameworks.SKLEARN")
            >>> seclea.set_model(model_name="GradientBoostingMachine")
        """
        res = handle_response(
            self._transmission.get(
                url_path="/collection/models",
                query_params={
                    "organization": self._organization,
                    "project": self._project,
                    "name": model_name,
                    "framework": framework.name,
                },
            ),
            expected=200,
            msg="There was an issue getting the model list",
        )
        models = res.json()
        if len(models) == 1:
            return models[0]["id"]
        # if we got here that means that the model has not been uploaded yet. So we upload it.
        res = self._upload_model(model_name=model_name, framework=framework)
        try:
            model_pk = res.json()["id"]
        except KeyError:
            resp = handle_response(
                self._transmission.get(
                    url_path="/collection/models",
                    query_params={
                        "organization": self._organization,
                        "project": self._project,
                        "name": model_name,
                        "framework": framework.name,
                    },
                ),
                expected=200,
                msg="There was an issue getting the model list",
            )
            model_pk = resp.json()[0]["id"]
        return model_pk

    def _upload_model(self, model_name: str, framework: ModelManagers):
        """

        :param model_name:
        :param framework: instance of seclea_ai.Frameworks
        :return:
        """
        res = self._transmission.send_json(
            url_path="/collection/models",
            obj={
                "organization": self._organization,
                "project": self._project,
                "name": model_name,
                "framework": framework.name,
            },
            query_params={"organization": self._organization, "project": self._project},
        )
        return handle_response(
            res, expected=201, msg=f"There was an issue uploading the model: {res.text}"
        )

    def _upload_training_run(
        self, training_run_name: str, model_pk: int, dataset_pk: str, params: Dict
    ):
        """

        :param training_run_name: eg. "Training Run 0"
        :param params: Dict The hyper parameters of the model - can auto extract?
        :return:
        """
        if self._project is None:
            raise Exception("You need to create a project before uploading a training run")
        res = self._transmission.send_json(
            url_path="/collection/training-runs",
            obj={
                "organization": self._organization,
                "project": self._project,
                "dataset": dataset_pk,
                "model": model_pk,
                "name": training_run_name,
                "params": params,
            },
            query_params={"organization": self._organization, "project": self._project},
        )
        return handle_response(
            res, expected=201, msg=f"There was an issue uploading the training run: {res.text}"
        )

    def _upload_model_state(
        self,
        model,
        training_run_pk: int,
        sequence_num: int,
        final: bool,
<<<<<<< HEAD
        model_manager: ModelManagers,
=======
        model_manager: ModelManager,
>>>>>>> 29d83a14
    ):
        os.makedirs(
            os.path.join(self._cache_dir, str(training_run_pk)),
            exist_ok=True,
        )
        model_data = serialize(model, model_manager)
        save_path = os.path.join(
            Path.home(), f".seclea/{self._project_name}/{training_run_pk}/model-{sequence_num}"
        )
        save_object(model_data, save_path, compression=CompressionFactory.ZSTD)
        from svc.api.collection.model_state import post_model_state

        res = post_model_state(
            self._transmission,
            save_path,
            self._organization,
            self._project,
            str(training_run_pk),
            sequence_num,
            final,
            True,
        )

        res = handle_response(
            res, expected=201, msg=f"There was an issue uploading a model state: {res.text}"
        )
        return res

    def _upload_transformations(
        self, transformations: List[Tuple[Callable, List, Dict]], dataset_pk
    ):
        responses = list()
        transformations = self._process_transformations(transformations)
        for idx, (trans, args, kwargs) in enumerate(transformations):
            # unpack transformations list
            data = {
                "name": trans.__name__,
                "code_raw": inspect.getsource(trans),
                "code_encoded": encode_func(trans, args, kwargs),
                "order": idx,
                "dataset": dataset_pk,
            }
            res = self._transmission.send_json(
                url_path="/collection/dataset-transformations",
                obj=data,
                query_params={"organization": self._organization, "project": self._project},
            )
            res = handle_response(
                res,
                expected=201,
                msg=f"There was an issue uploading the transformations on transformation {idx} with name {trans.__name__}: {res.text}",
            )
            responses.append(res)
        return responses

    def _load_transformations(self, training_run_pk: int):
        """
        Expects a list of code_encoded as set by upload_transformations.
        """
        res = self._transmission.get(
            url_path="/collection/dataset-transformations",
            query_params={"training_run": training_run_pk},
        )
        res = handle_response(
            res, expected=200, msg=f"There was an issue loading the transformations: {res.text}"
        )
        transformations = list(map(lambda x: x["code_encoded"], res.json()))
        return list(map(decode_func, transformations))

    def _aggregate_dataset(self, datasets: List[str]) -> DataFrame:
        """
        Aggregates a list of dataset paths into a single file for upload.
        NOTE the files must be split by row and have the same format otherwise this will fail or cause unexpected format
        issues later.
        :param datasets:
        :return:
        """
        loaded_datasets = [pd.read_csv(dset) for dset in datasets]
        return pd.concat(loaded_datasets, axis=0)

    @staticmethod
    def _process_transformations(transformations: List) -> List[Tuple[Callable, List, Dict]]:
        for idx, trans_sig in enumerate(transformations):
            # if sig is iterable then first must be func, then one of: l | d | l,d   (list,dict)
            if hasattr(trans_sig, "__iter__"):
                # check too many args
                if len(trans_sig) > 3:
                    raise Exception(
                        f"Too many arguments for transformation exp: func,args,kwarg recieved: {trans_sig}"
                    )
                # check first arg is a function:
                if not isinstance(trans_sig[0], Callable):
                    raise Exception(
                        f"First argument in transformation must be the function received: {trans_sig}"
                    )

                if len(trans_sig) == 3:
                    if not (isinstance(trans_sig[1], list) and isinstance(trans_sig[2], dict)):
                        raise Exception(
                            f"transformation signature must be the function,list,dict received:"
                            f" {trans_sig} of type {[type(el) for el in trans_sig]}"
                        )
                    transformations[idx] = list(trans_sig)
                else:
                    if isinstance(trans_sig[1], list):
                        transformations[idx] = [*trans_sig, dict()]
                    elif isinstance(trans_sig[1], dict):
                        func, kwargs = trans_sig
                        transformations[idx] = [func, list(), kwargs]
                    else:
                        raise Exception(
                            f"transformation signature type error: {trans_sig[1]}  "
                            f"in {trans_sig} is not of type list or dict"
                        )
            elif isinstance(trans_sig, Callable):
                transformations[idx] = [trans_sig, list(), dict()]
            else:
                raise Exception(
                    f"transformation: {trans_sig} must be function or iterable, recieved:{type(trans_sig)} "
                )
        return transformations<|MERGE_RESOLUTION|>--- conflicted
+++ resolved
@@ -27,10 +27,6 @@
     deserialize,
     serialize,
 )
-<<<<<<< HEAD
-=======
-from seclea_ai.seclea_utils.model_management.get_model_manager import Frameworks, get_model_manager
->>>>>>> 29d83a14
 
 
 def handle_response(res: Response, expected: int, msg: str) -> Response:
@@ -136,10 +132,9 @@
         ] = None,
     ):
         """
-        Uploads a dataset.
-
-        :param dataset: Path or list of paths to the dataset or DataFrame containing the dataset.
-            If a list then they must be split by row only and all
+        Uploads a dataset. Does not set the dataset for the session. Should be carried out before setting the dataset.
+
+        :param dataset: Path or list of paths to the dataset or DataFrame containing the dataset. If a list then they must be split by row only and all
             files must contain column names as a header line.
 
         :param dataset_name: The name of the dataset.
@@ -151,14 +146,9 @@
         :param transformations: A list of functions that preprocess the Dataset.
             These need to be structured in a particular way:
                 [(<function name>, [<list of args>], {<dict of keyword arguments>}), ...] eg.
-                [(test_function, [12, "testing"], {"test_argument": 23})]
-
-                If there are no arguments or keyword arguments
-                these may be omitted.
-
-                Don't include the original Dataframe input as an argument. See the tutorial for more
+                [(test_function, [12, "testing"], {"test_argument": 23})] If there are no arguments or keyword arguments
+                these may be omitted. Don't include the original Dataframe input as an argument. See the tutorial for more
                 detailed information and examples.
-
         :return: None
 
         Example::
@@ -181,6 +171,7 @@
             >>> dataset_metadata = {"index": "TransactionID", "outcome_name": "isFraud", "continuous_features": ["TransactionDT", "TransactionAmt"]}
             >>> seclea.upload_dataset(dataset=dataset, dataset_name="Multifile Dataset", metadata=dataset_metadata)
         """
+        temp = False
         if self._project is None:
             raise Exception("You need to create a project before uploading a dataset")
         if isinstance(dataset, List):
@@ -226,16 +217,7 @@
                 dataset_pk=str(dataset_hash),
             )
 
-<<<<<<< HEAD
     def upload_training_run(self, model, dataset: DataFrame, framework: ModelManagers):
-=======
-    def upload_training_run(
-        self,
-        model,
-        framework: Frameworks,
-        dataset: DataFrame,
-    ):
->>>>>>> 29d83a14
         """
         Takes a model and extracts the necessary data for uploading the training run.
 
@@ -485,11 +467,7 @@
         training_run_pk: int,
         sequence_num: int,
         final: bool,
-<<<<<<< HEAD
         model_manager: ModelManagers,
-=======
-        model_manager: ModelManager,
->>>>>>> 29d83a14
     ):
         os.makedirs(
             os.path.join(self._cache_dir, str(training_run_pk)),
