--- conflicted
+++ resolved
@@ -1,18 +1,8 @@
-<<<<<<< HEAD
-=======
-import json
-from types import SimpleNamespace
-
->>>>>>> be03b607
 from seclea_ai.seclea_utils.core.transmission import Transmission
 
 from ..errors import throws_api_err
 
-<<<<<<< HEAD
-root = "/collection"
-=======
 root = "/collection/projects"
->>>>>>> be03b607
 
 
 @throws_api_err
@@ -22,8 +12,4 @@
     @param transmission: Transmission type used for communication with server
     @return: List of projects or empty list
     """
-<<<<<<< HEAD
-    return transmission.get(f"{root}/projects").json()
-=======
-    return transmission.get(f"{root}").json()
->>>>>>> be03b607
+    return transmission.get(f"{root}").json()